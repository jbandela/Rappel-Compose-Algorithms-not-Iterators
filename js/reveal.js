import SlideContent from './controllers/slidecontent.js'
import AutoAnimate from './controllers/autoanimate.js'
import Fragments from './controllers/fragments.js'
import Overview from './controllers/overview.js'
import Plugins from './controllers/plugins.js'
import Playback from './components/playback.js'
import defaultConfig from './config.js'
import {
	SLIDES_SELECTOR,
	HORIZONTAL_SLIDES_SELECTOR,
	VERTICAL_SLIDES_SELECTOR,
	POST_MESSAGE_METHOD_BLACKLIST
} from './utils/constants.js'
import {
	extend,
	toArray,
	distanceBetween,
	deserialize,
	transformElement,
	createStyleSheet,
	closestParent,
	enterFullscreen
} from './utils/util.js'
import { isMobile, isChrome, isAndroid, supportsZoom } from './utils/device.js'
import { colorToRgb, colorBrightness } from './utils/color.js'

/**
 * reveal.js
 * http://revealjs.com
 * MIT licensed
 *
 * Copyright (C) 2020 Hakim El Hattab, https://hakim.se
 */
export default function( revealElement, options ) {

	const Reveal = {};

	// The reveal.js version
	const VERSION = '4.0.0-dev';

	// Configuration defaults, can be overridden at initialization time
	let config,

		// Flags if reveal.js is loaded (has dispatched the 'ready' event)
		ready = false,

		// The horizontal and vertical index of the currently active slide
		indexh,
		indexv,

		// The previous and current slide HTML elements
		previousSlide,
		currentSlide,

		previousBackground,

		// Remember which directions that the user has navigated towards
		hasNavigatedHorizontally = false,
		hasNavigatedVertically = false,

		// Slides may hold a data-state attribute which we pick up and apply
		// as a class to the body. This list contains the combined state of
		// all current slides.
		state = [],

		// The current scale of the presentation (see width/height config)
		scale = 1,

		// CSS transform that is currently applied to the slides container,
		// split into two groups
		slidesTransform = { layout: '', overview: '' },

		// Cached references to DOM elements
		dom = {},

		// Controller for plugin loading
		plugins = new Plugins(),

		// Controls loading and playback of slide content
		slideContent = new SlideContent( Reveal ),

		// Controls auto-animations between slides
		autoAnimate = new AutoAnimate( Reveal ),

		// Controls navigation between slide fragments
		fragments = new Fragments( Reveal ),

		overview = new Overview( Reveal ),

		// List of asynchronously loaded reveal.js dependencies
		asyncDependencies = [],

		// Throttles mouse wheel navigation
		lastMouseWheelStep = 0,

		// Delays updates to the URL due to a Chrome thumbnailer bug
		writeURLTimeout = 0,

		// Is the mouse pointer currently hidden from view
		cursorHidden = false,

		// Timeout used to determine when the cursor is inactive
		cursorInactiveTimeout = 0,

		// Flags if the interaction event listeners are bound
		eventsAreBound = false,

		// The current auto-slide duration
		autoSlide = 0,

		// Auto slide properties
		autoSlidePlayer,
		autoSlideTimeout = 0,
		autoSlideStartTime = -1,
		autoSlidePaused = false,

		// Holds information about the currently ongoing touch input
		touch = {
			startX: 0,
			startY: 0,
			startCount: 0,
			captured: false,
			threshold: 40
		},

		// A key:value map of shortcut keyboard keys and descriptions of
		// the actions they trigger, generated in #configure()
		keyboardShortcuts = {},

		// Holds custom key code mappings
		registeredKeyBindings = {};

	/**
	 * Starts up the presentation if the client is capable.
	 */
	function initialize() {

		if( !revealElement ) {
			console.warn( 'reveal.js can not initialize without a valid .reveal element.' );
			return;
		}

		// Cache references to key DOM elements
		dom.wrapper = revealElement;
		dom.slides = revealElement.querySelector( '.slides' );

		// Force a layout when the whole page, incl fonts, has loaded
		window.addEventListener( 'load', layout, false );

		// Copy options over to our config object
		config = { ...defaultConfig, ...options, ...Reveal.getQueryHash() };

		// Load plugins then move on to #start()
		plugins.load( config.dependencies ).then( start )

		return Reveal;

	}

	/**
<<<<<<< HEAD
	 * Inspect the client to see what features it supports.
	 */
	function checkCapabilities() {

		isMobileDevice = /(iphone|ipod|ipad|android)/gi.test( UA ) ||
							( navigator.platform === 'MacIntel' && navigator.maxTouchPoints > 1 ); // iPadOS
		isChrome = /chrome/i.test( UA ) && !/edge/i.test( UA );

		let testElement = document.createElement( 'div' );

		// Flags if we should use zoom instead of transform to scale
		// up slides. Zoom produces crisper results but has a lot of
		// xbrowser quirks so we only use it in white-listed browsers.
		features.zoom = 'zoom' in testElement.style && !isMobileDevice &&
						( isChrome || /Version\/[\d\.]+.*Safari/.test( UA ) );

	}

	/**
=======
>>>>>>> cce59072
	 * Starts up reveal.js by binding input events and navigating
	 * to the current URL deeplink if there is one.
	 */
	function start() {

		ready = true;

		// Make sure we've got all the DOM elements we need
		setupDOM();

		// Listen to messages posted to this window
		setupPostMessage();

		// Prevent the slides from being scrolled out of view
		setupScrollPrevention();

		// Resets all vertical slides so that only the first is visible
		resetVerticalSlides();

		// Updates the presentation to match the current configuration values
		configure();

		// Read the initial hash
		readURL();

		// Update all backgrounds
		updateBackground( true );

		// Notify listeners that the presentation is ready but use a 1ms
		// timeout to ensure it's not fired synchronously after #initialize()
		setTimeout( () => {
			// Enable transitions now that we're loaded
			dom.slides.classList.remove( 'no-transition' );

			dom.wrapper.classList.add( 'ready' );

			dispatchEvent( 'ready', {
				'indexh': indexh,
				'indexv': indexv,
				'currentSlide': currentSlide
			} );
		}, 1 );

		// Special setup and config is required when printing to PDF
		if( isPrintingPDF() ) {
			removeEventListeners();

			// The document needs to have loaded for the PDF layout
			// measurements to be accurate
			if( document.readyState === 'complete' ) {
				setupPDF();
			}
			else {
				window.addEventListener( 'load', setupPDF );
			}
		}

	}

	/**
	 * Finds and stores references to DOM elements which are
	 * required by the presentation. If a required element is
	 * not found, it is created.
	 */
	function setupDOM() {

		// Prevent transitions while we're loading
		dom.slides.classList.add( 'no-transition' );

		if( isMobile ) {
			dom.wrapper.classList.add( 'no-hover' );
		}
		else {
			dom.wrapper.classList.remove( 'no-hover' );
		}

		// Background element
		dom.background = createSingletonNode( dom.wrapper, 'div', 'backgrounds', null );

		// Progress bar
		dom.progress = createSingletonNode( dom.wrapper, 'div', 'progress', '<span></span>' );
		dom.progressbar = dom.progress.querySelector( 'span' );

		// Arrow controls
		dom.controls = createSingletonNode( dom.wrapper, 'aside', 'controls',
			`<button class="navigate-left" aria-label="${ config.rtl ? 'next slide' : 'previous slide' }"><div class="controls-arrow"></div></button>
			<button class="navigate-right" aria-label="${ config.rtl ? 'previous slide' : 'next slide' }"><div class="controls-arrow"></div></button>
			<button class="navigate-up" aria-label="above slide"><div class="controls-arrow"></div></button>
			<button class="navigate-down" aria-label="below slide"><div class="controls-arrow"></div></button>` );

		// Slide number
		dom.slideNumber = createSingletonNode( dom.wrapper, 'div', 'slide-number', '' );

		// Element containing notes that are visible to the audience
		dom.speakerNotes = createSingletonNode( dom.wrapper, 'div', 'speaker-notes', null );
		dom.speakerNotes.setAttribute( 'data-prevent-swipe', '' );
		dom.speakerNotes.setAttribute( 'tabindex', '0' );

		// Overlay graphic which is displayed during the paused mode
		dom.pauseOverlay = createSingletonNode( dom.wrapper, 'div', 'pause-overlay', config.controls ? '<button class="resume-button">Resume presentation</button>' : null );

		dom.wrapper.setAttribute( 'role', 'application' );

		// There can be multiple instances of controls throughout the page
		dom.controlsLeft = toArray( dom.wrapper.querySelectorAll( '.navigate-left' ) );
		dom.controlsRight = toArray( dom.wrapper.querySelectorAll( '.navigate-right' ) );
		dom.controlsUp = toArray( dom.wrapper.querySelectorAll( '.navigate-up' ) );
		dom.controlsDown = toArray( dom.wrapper.querySelectorAll( '.navigate-down' ) );
		dom.controlsPrev = toArray( dom.wrapper.querySelectorAll( '.navigate-prev' ) );
		dom.controlsNext = toArray( dom.wrapper.querySelectorAll( '.navigate-next' ) );

		// The left, right and down arrows in the standard reveal.js controls
		dom.controlsRightArrow = dom.controls.querySelector( '.navigate-right' );
		dom.controlsLeftArrow = dom.controls.querySelector( '.navigate-left' );
		dom.controlsDownArrow = dom.controls.querySelector( '.navigate-down' );

		dom.statusElement = createStatusElement();
	}

	/**
	 * Creates a hidden div with role aria-live to announce the
	 * current slide content. Hide the div off-screen to make it
	 * available only to Assistive Technologies.
	 *
	 * @return {HTMLElement}
	 */
	function createStatusElement() {

		let statusElement = dom.wrapper.querySelector( '.aria-status' );
		if( !statusElement ) {
			statusElement = document.createElement( 'div' );
			statusElement.style.position = 'absolute';
			statusElement.style.height = '1px';
			statusElement.style.width = '1px';
			statusElement.style.overflow = 'hidden';
			statusElement.style.clip = 'rect( 1px, 1px, 1px, 1px )';
			statusElement.classList.add( 'aria-status' );
			statusElement.setAttribute( 'aria-live', 'polite' );
			statusElement.setAttribute( 'aria-atomic','true' );
			dom.wrapper.appendChild( statusElement );
		}
		return statusElement;

	}

	/**
	 * Announces the given text to screen readers.
	 */
	function announceStatus( value ) {

		dom.statusElement.textContent = value;

	}

	/**
	 * Converts the given HTML element into a string of text
	 * that can be announced to a screen reader. Hidden
	 * elements are excluded.
	 */
	function getStatusText( node ) {

		let text = '';

		// Text node
		if( node.nodeType === 3 ) {
			text += node.textContent;
		}
		// Element node
		else if( node.nodeType === 1 ) {

			let isAriaHidden = node.getAttribute( 'aria-hidden' );
			let isDisplayHidden = window.getComputedStyle( node )['display'] === 'none';
			if( isAriaHidden !== 'true' && !isDisplayHidden ) {

				toArray( node.childNodes ).forEach( child => {
					text += getStatusText( child );
				} );

			}

		}

		text = text.trim();

		return text === '' ? '' : text + ' ';

	}

	/**
	 * Configures the presentation for printing to a static
	 * PDF.
	 */
	function setupPDF() {

		let slideSize = getComputedSlideSize( window.innerWidth, window.innerHeight );

		// Dimensions of the PDF pages
		let pageWidth = Math.floor( slideSize.width * ( 1 + config.margin ) ),
			pageHeight = Math.floor( slideSize.height * ( 1 + config.margin ) );

		// Dimensions of slides within the pages
		let slideWidth = slideSize.width,
			slideHeight = slideSize.height;

		// Let the browser know what page size we want to print
		createStyleSheet( '@page{size:'+ pageWidth +'px '+ pageHeight +'px; margin: 0px;}' );

		// Limit the size of certain elements to the dimensions of the slide
		createStyleSheet( '.reveal section>img, .reveal section>video, .reveal section>iframe{max-width: '+ slideWidth +'px; max-height:'+ slideHeight +'px}' );

		document.body.classList.add( 'print-pdf' );
		document.body.style.width = pageWidth + 'px';
		document.body.style.height = pageHeight + 'px';

		// Make sure stretch elements fit on slide
		layoutSlideContents( slideWidth, slideHeight );

		// Compute slide numbers now, before we start duplicating slides
		let doingSlideNumbers = config.slideNumber && /all|print/i.test( config.showSlideNumber );
		toArray( dom.wrapper.querySelectorAll( SLIDES_SELECTOR ) ).forEach( function( slide ) {
			slide.setAttribute( 'data-slide-number', getSlideNumber( slide ) );
		} );

		// Slide and slide background layout
		toArray( dom.wrapper.querySelectorAll( SLIDES_SELECTOR ) ).forEach( function( slide ) {

			// Vertical stacks are not centred since their section
			// children will be
			if( slide.classList.contains( 'stack' ) === false ) {
				// Center the slide inside of the page, giving the slide some margin
				let left = ( pageWidth - slideWidth ) / 2,
					top = ( pageHeight - slideHeight ) / 2;

				let contentHeight = slide.scrollHeight;
				let numberOfPages = Math.max( Math.ceil( contentHeight / pageHeight ), 1 );

				// Adhere to configured pages per slide limit
				numberOfPages = Math.min( numberOfPages, config.pdfMaxPagesPerSlide );

				// Center slides vertically
				if( numberOfPages === 1 && config.center || slide.classList.contains( 'center' ) ) {
					top = Math.max( ( pageHeight - contentHeight ) / 2, 0 );
				}

				// Wrap the slide in a page element and hide its overflow
				// so that no page ever flows onto another
				let page = document.createElement( 'div' );
				page.className = 'pdf-page';
				page.style.height = ( ( pageHeight + config.pdfPageHeightOffset ) * numberOfPages ) + 'px';
				slide.parentNode.insertBefore( page, slide );
				page.appendChild( slide );

				// Position the slide inside of the page
				slide.style.left = left + 'px';
				slide.style.top = top + 'px';
				slide.style.width = slideWidth + 'px';

				if( slide.slideBackgroundElement ) {
					page.insertBefore( slide.slideBackgroundElement, slide );
				}

				// Inject notes if `showNotes` is enabled
				if( config.showNotes ) {

					// Are there notes for this slide?
					let notes = getSlideNotes( slide );
					if( notes ) {

						let notesSpacing = 8;
						let notesLayout = typeof config.showNotes === 'string' ? config.showNotes : 'inline';
						let notesElement = document.createElement( 'div' );
						notesElement.classList.add( 'speaker-notes' );
						notesElement.classList.add( 'speaker-notes-pdf' );
						notesElement.setAttribute( 'data-layout', notesLayout );
						notesElement.innerHTML = notes;

						if( notesLayout === 'separate-page' ) {
							page.parentNode.insertBefore( notesElement, page.nextSibling );
						}
						else {
							notesElement.style.left = notesSpacing + 'px';
							notesElement.style.bottom = notesSpacing + 'px';
							notesElement.style.width = ( pageWidth - notesSpacing*2 ) + 'px';
							page.appendChild( notesElement );
						}

					}

				}

				// Inject slide numbers if `slideNumbers` are enabled
				if( doingSlideNumbers ) {
					let numberElement = document.createElement( 'div' );
					numberElement.classList.add( 'slide-number' );
					numberElement.classList.add( 'slide-number-pdf' );
					numberElement.innerHTML = slide.getAttribute( 'data-slide-number' );
					page.appendChild( numberElement );
				}

				// Copy page and show fragments one after another
				if( config.pdfSeparateFragments ) {

					// Each fragment 'group' is an array containing one or more
					// fragments. Multiple fragments that appear at the same time
					// are part of the same group.
					let fragmentGroups = fragments.sort( page.querySelectorAll( '.fragment' ), true );

					let previousFragmentStep;
					let previousPage;

					fragmentGroups.forEach( function( fragments ) {

						// Remove 'current-fragment' from the previous group
						if( previousFragmentStep ) {
							previousFragmentStep.forEach( function( fragment ) {
								fragment.classList.remove( 'current-fragment' );
							} );
						}

						// Show the fragments for the current index
						fragments.forEach( function( fragment ) {
							fragment.classList.add( 'visible', 'current-fragment' );
						} );

						// Create a separate page for the current fragment state
						let clonedPage = page.cloneNode( true );
						page.parentNode.insertBefore( clonedPage, ( previousPage || page ).nextSibling );

						previousFragmentStep = fragments;
						previousPage = clonedPage;

					} );

					// Reset the first/original page so that all fragments are hidden
					fragmentGroups.forEach( function( fragments ) {
						fragments.forEach( function( fragment ) {
							fragment.classList.remove( 'visible', 'current-fragment' );
						} );
					} );

				}
				// Show all fragments
				else {
					toArray( page.querySelectorAll( '.fragment:not(.fade-out)' ) ).forEach( function( fragment ) {
						fragment.classList.add( 'visible' );
					} );
				}

			}

		} );

		// Notify subscribers that the PDF layout is good to go
		dispatchEvent( 'pdf-ready' );

	}

	/**
	 * This is an unfortunate necessity. Some actions – such as
	 * an input field being focused in an iframe or using the
	 * keyboard to expand text selection beyond the bounds of
	 * a slide – can trigger our content to be pushed out of view.
	 * This scrolling can not be prevented by hiding overflow in
	 * CSS (we already do) so we have to resort to repeatedly
	 * checking if the slides have been offset :(
	 */
	function setupScrollPrevention() {

		setInterval( () => {
			if( dom.wrapper.scrollTop !== 0 || dom.wrapper.scrollLeft !== 0 ) {
				dom.wrapper.scrollTop = 0;
				dom.wrapper.scrollLeft = 0;
			}
		}, 1000 );

	}

	/**
	 * Creates an HTML element and returns a reference to it.
	 * If the element already exists the existing instance will
	 * be returned.
	 *
	 * @param {HTMLElement} container
	 * @param {string} tagname
	 * @param {string} classname
	 * @param {string} innerHTML
	 *
	 * @return {HTMLElement}
	 */
	function createSingletonNode( container, tagname, classname, innerHTML='' ) {

		// Find all nodes matching the description
		let nodes = container.querySelectorAll( '.' + classname );

		// Check all matches to find one which is a direct child of
		// the specified container
		for( let i = 0; i < nodes.length; i++ ) {
			let testNode = nodes[i];
			if( testNode.parentNode === container ) {
				return testNode;
			}
		}

		// If no node was found, create it now
		let node = document.createElement( tagname );
		node.className = classname;
		node.innerHTML = innerHTML;
		container.appendChild( node );

		return node;

	}

	/**
	 * Creates the slide background elements and appends them
	 * to the background container. One element is created per
	 * slide no matter if the given slide has visible background.
	 */
	function createBackgrounds() {

		let printMode = isPrintingPDF();

		// Clear prior backgrounds
		dom.background.innerHTML = '';
		dom.background.classList.add( 'no-transition' );

		// Iterate over all horizontal slides
		toArray( dom.wrapper.querySelectorAll( HORIZONTAL_SLIDES_SELECTOR ) ).forEach( slideh => {

			let backgroundStack = createBackground( slideh, dom.background );

			// Iterate over all vertical slides
			toArray( slideh.querySelectorAll( 'section' ) ).forEach( slidev => {

				createBackground( slidev, backgroundStack );

				backgroundStack.classList.add( 'stack' );

			} );

		} );

		// Add parallax background if specified
		if( config.parallaxBackgroundImage ) {

			dom.background.style.backgroundImage = 'url("' + config.parallaxBackgroundImage + '")';
			dom.background.style.backgroundSize = config.parallaxBackgroundSize;
			dom.background.style.backgroundRepeat = config.parallaxBackgroundRepeat;
			dom.background.style.backgroundPosition = config.parallaxBackgroundPosition;

			// Make sure the below properties are set on the element - these properties are
			// needed for proper transitions to be set on the element via CSS. To remove
			// annoying background slide-in effect when the presentation starts, apply
			// these properties after short time delay
			setTimeout( () => {
				dom.wrapper.classList.add( 'has-parallax-background' );
			}, 1 );

		}
		else {

			dom.background.style.backgroundImage = '';
			dom.wrapper.classList.remove( 'has-parallax-background' );

		}

	}

	/**
	 * Creates a background for the given slide.
	 *
	 * @param {HTMLElement} slide
	 * @param {HTMLElement} container The element that the background
	 * should be appended to
	 * @return {HTMLElement} New background div
	 */
	function createBackground( slide, container ) {

		// Main slide background element
		let element = document.createElement( 'div' );
		element.className = 'slide-background ' + slide.className.replace( /present|past|future/, '' );

		// Inner background element that wraps images/videos/iframes
		let contentElement = document.createElement( 'div' );
		contentElement.className = 'slide-background-content';

		element.appendChild( contentElement );
		container.appendChild( element );

		slide.slideBackgroundElement = element;
		slide.slideBackgroundContentElement = contentElement;

		// Syncs the background to reflect all current background settings
		syncBackground( slide );

		return element;

	}

	/**
	 * Renders all of the visual properties of a slide background
	 * based on the various background attributes.
	 *
	 * @param {HTMLElement} slide
	 */
	function syncBackground( slide ) {

		let element = slide.slideBackgroundElement,
			contentElement = slide.slideBackgroundContentElement;

		// Reset the prior background state in case this is not the
		// initial sync
		slide.classList.remove( 'has-dark-background' );
		slide.classList.remove( 'has-light-background' );

		element.removeAttribute( 'data-loaded' );
		element.removeAttribute( 'data-background-hash' );
		element.removeAttribute( 'data-background-size' );
		element.removeAttribute( 'data-background-transition' );
		element.style.backgroundColor = '';

		contentElement.style.backgroundSize = '';
		contentElement.style.backgroundRepeat = '';
		contentElement.style.backgroundPosition = '';
		contentElement.style.backgroundImage = '';
		contentElement.style.opacity = '';
		contentElement.innerHTML = '';

		let data = {
			background: slide.getAttribute( 'data-background' ),
			backgroundSize: slide.getAttribute( 'data-background-size' ),
			backgroundImage: slide.getAttribute( 'data-background-image' ),
			backgroundVideo: slide.getAttribute( 'data-background-video' ),
			backgroundIframe: slide.getAttribute( 'data-background-iframe' ),
			backgroundColor: slide.getAttribute( 'data-background-color' ),
			backgroundRepeat: slide.getAttribute( 'data-background-repeat' ),
			backgroundPosition: slide.getAttribute( 'data-background-position' ),
			backgroundTransition: slide.getAttribute( 'data-background-transition' ),
			backgroundOpacity: slide.getAttribute( 'data-background-opacity' )
		};

		if( data.background ) {
			// Auto-wrap image urls in url(...)
			if( /^(http|file|\/\/)/gi.test( data.background ) || /\.(svg|png|jpg|jpeg|gif|bmp)([?#\s]|$)/gi.test( data.background ) ) {
				slide.setAttribute( 'data-background-image', data.background );
			}
			else {
				element.style.background = data.background;
			}
		}

		// Create a hash for this combination of background settings.
		// This is used to determine when two slide backgrounds are
		// the same.
		if( data.background || data.backgroundColor || data.backgroundImage || data.backgroundVideo || data.backgroundIframe ) {
			element.setAttribute( 'data-background-hash', data.background +
															data.backgroundSize +
															data.backgroundImage +
															data.backgroundVideo +
															data.backgroundIframe +
															data.backgroundColor +
															data.backgroundRepeat +
															data.backgroundPosition +
															data.backgroundTransition +
															data.backgroundOpacity );
		}

		// Additional and optional background properties
		if( data.backgroundSize ) element.setAttribute( 'data-background-size', data.backgroundSize );
		if( data.backgroundColor ) element.style.backgroundColor = data.backgroundColor;
		if( data.backgroundTransition ) element.setAttribute( 'data-background-transition', data.backgroundTransition );

		if( slide.hasAttribute( 'data-preload' ) ) element.setAttribute( 'data-preload', '' );

		// Background image options are set on the content wrapper
		if( data.backgroundSize ) contentElement.style.backgroundSize = data.backgroundSize;
		if( data.backgroundRepeat ) contentElement.style.backgroundRepeat = data.backgroundRepeat;
		if( data.backgroundPosition ) contentElement.style.backgroundPosition = data.backgroundPosition;
		if( data.backgroundOpacity ) contentElement.style.opacity = data.backgroundOpacity;

		// If this slide has a background color, we add a class that
		// signals if it is light or dark. If the slide has no background
		// color, no class will be added
		let contrastColor = data.backgroundColor;

		// If no bg color was found, check the computed background
		if( !contrastColor ) {
			let computedBackgroundStyle = window.getComputedStyle( element );
			if( computedBackgroundStyle && computedBackgroundStyle.backgroundColor ) {
				contrastColor = computedBackgroundStyle.backgroundColor;
			}
		}

		if( contrastColor ) {
			let rgb = colorToRgb( contrastColor );

			// Ignore fully transparent backgrounds. Some browsers return
			// rgba(0,0,0,0) when reading the computed background color of
			// an element with no background
			if( rgb && rgb.a !== 0 ) {
				if( colorBrightness( contrastColor ) < 128 ) {
					slide.classList.add( 'has-dark-background' );
				}
				else {
					slide.classList.add( 'has-light-background' );
				}
			}
		}

	}

	/**
	 * Registers a listener to postMessage events, this makes it
	 * possible to call all reveal.js API methods from another
	 * window. For example:
	 *
	 * revealWindow.postMessage( JSON.stringify({
	 *   method: 'slide',
	 *   args: [ 2 ]
	 * }), '*' );
	 */
	function setupPostMessage() {

		if( config.postMessage ) {
			window.addEventListener( 'message', event => {
				let data = event.data;

				// Make sure we're dealing with JSON
				if( typeof data === 'string' && data.charAt( 0 ) === '{' && data.charAt( data.length - 1 ) === '}' ) {
					data = JSON.parse( data );

					// Check if the requested method can be found
					if( data.method && typeof Reveal[data.method] === 'function' ) {

						if( POST_MESSAGE_METHOD_BLACKLIST.test( data.method ) === false ) {

							const result = Reveal[data.method].apply( Reveal, data.args );

							// Dispatch a postMessage event with the returned value from
							// our method invocation for getter functions
							dispatchPostMessage( 'callback', { method: data.method, result: result } );

						}
						else {
							console.warn( 'reveal.js: "'+ data.method +'" is is blacklisted from the postMessage API' );
						}

					}
				}
			}, false );
		}

	}

	/**
	 * Applies the configuration settings from the config
	 * object. May be called multiple times.
	 *
	 * @param {object} options
	 */
	function configure( options ) {

		const oldTransition = config.transition;

		// New config options may be passed when this method
		// is invoked through the API after initialization
		if( typeof options === 'object' ) extend( config, options );

		// Abort if reveal.js hasn't finished loading, config
		// changes will be applied automatically once ready
		if( Reveal.isReady() ===  false ) return;

		const numberOfSlides = dom.wrapper.querySelectorAll( SLIDES_SELECTOR ).length;

		// Remove the previously configured transition class
		dom.wrapper.classList.remove( oldTransition );

		dom.wrapper.classList.add( config.transition );

		dom.wrapper.setAttribute( 'data-transition-speed', config.transitionSpeed );
		dom.wrapper.setAttribute( 'data-background-transition', config.backgroundTransition );

		dom.controls.style.display = config.controls ? 'block' : 'none';
		dom.progress.style.display = config.progress ? 'block' : 'none';

		dom.controls.setAttribute( 'data-controls-layout', config.controlsLayout );
		dom.controls.setAttribute( 'data-controls-back-arrows', config.controlsBackArrows );

		if( config.shuffle ) {
			shuffle();
		}

		if( config.rtl ) {
			dom.wrapper.classList.add( 'rtl' );
		}
		else {
			dom.wrapper.classList.remove( 'rtl' );
		}

		if( config.center ) {
			dom.wrapper.classList.add( 'center' );
		}
		else {
			dom.wrapper.classList.remove( 'center' );
		}

		// Exit the paused mode if it was configured off
		if( config.pause === false ) {
			resume();
		}

		if( config.showNotes ) {
			dom.speakerNotes.setAttribute( 'data-layout', typeof config.showNotes === 'string' ? config.showNotes : 'inline' );
		}

		if( config.mouseWheel ) {
			document.addEventListener( 'DOMMouseScroll', onDocumentMouseScroll, false ); // FF
			document.addEventListener( 'mousewheel', onDocumentMouseScroll, false );
		}
		else {
			document.removeEventListener( 'DOMMouseScroll', onDocumentMouseScroll, false ); // FF
			document.removeEventListener( 'mousewheel', onDocumentMouseScroll, false );
		}

		// Auto-hide the mouse pointer when its inactive
		if( config.hideInactiveCursor ) {
			document.addEventListener( 'mousemove', onDocumentCursorActive, false );
			document.addEventListener( 'mousedown', onDocumentCursorActive, false );
		}
		else {
			showCursor();

			document.removeEventListener( 'mousemove', onDocumentCursorActive, false );
			document.removeEventListener( 'mousedown', onDocumentCursorActive, false );
		}

		// Iframe link previews
		if( config.previewLinks ) {
			enablePreviewLinks();
			disablePreviewLinks( '[data-preview-link=false]' );
		}
		else {
			disablePreviewLinks();
			enablePreviewLinks( '[data-preview-link]:not([data-preview-link=false])' );
		}

		// Reset all changes made by auto-animations
		autoAnimate.reset();

		// Remove existing auto-slide controls
		if( autoSlidePlayer ) {
			autoSlidePlayer.destroy();
			autoSlidePlayer = null;
		}

		// Generate auto-slide controls if needed
		if( numberOfSlides > 1 && config.autoSlide && config.autoSlideStoppable ) {
			autoSlidePlayer = new Playback( dom.wrapper, () => {
				return Math.min( Math.max( ( Date.now() - autoSlideStartTime ) / autoSlide, 0 ), 1 );
			} );

			autoSlidePlayer.on( 'click', onAutoSlidePlayerClick );
			autoSlidePaused = false;
		}

		// When fragments are turned off they should be visible
		if( config.fragments === false ) {
			fragments.showAll();
		}

		// Slide numbers
		let slideNumberDisplay = 'none';
		if( config.slideNumber && !isPrintingPDF() ) {
			if( config.showSlideNumber === 'all' ) {
				slideNumberDisplay = 'block';
			}
			else if( config.showSlideNumber === 'speaker' && isSpeakerNotes() ) {
				slideNumberDisplay = 'block';
			}
		}

		dom.slideNumber.style.display = slideNumberDisplay;

		// Add the navigation mode to the DOM so we can adjust styling
		if( config.navigationMode !== 'default' ) {
			dom.wrapper.setAttribute( 'data-navigation-mode', config.navigationMode );
		}
		else {
			dom.wrapper.removeAttribute( 'data-navigation-mode' );
		}

		// Define our contextual list of keyboard shortcuts
		if( config.navigationMode === 'linear' ) {
			keyboardShortcuts['&#8594;  ,  &#8595;  ,  SPACE  ,  N  ,  L  ,  J'] = 'Next slide';
			keyboardShortcuts['&#8592;  ,  &#8593;  ,  P  ,  H  ,  K']           = 'Previous slide';
		}
		else {
			keyboardShortcuts['N  ,  SPACE']   = 'Next slide';
			keyboardShortcuts['P']             = 'Previous slide';
			keyboardShortcuts['&#8592;  ,  H'] = 'Navigate left';
			keyboardShortcuts['&#8594;  ,  L'] = 'Navigate right';
			keyboardShortcuts['&#8593;  ,  K'] = 'Navigate up';
			keyboardShortcuts['&#8595;  ,  J'] = 'Navigate down';
		}

		keyboardShortcuts['Home  ,  Shift &#8592;']        = 'First slide';
		keyboardShortcuts['End  ,  Shift &#8594;']         = 'Last slide';
		keyboardShortcuts['B  ,  .']                       = 'Pause';
		keyboardShortcuts['F']                             = 'Fullscreen';
		keyboardShortcuts['ESC, O']                        = 'Slide overview';

		sync();

	}

	/**
	 * Binds all event listeners.
	 */
	function addEventListeners() {

		eventsAreBound = true;

		window.addEventListener( 'hashchange', onWindowHashChange, false );
		window.addEventListener( 'resize', onWindowResize, false );

		if( config.touch ) {
			if( 'onpointerdown' in window ) {
				// Use W3C pointer events
				dom.wrapper.addEventListener( 'pointerdown', onPointerDown, false );
				dom.wrapper.addEventListener( 'pointermove', onPointerMove, false );
				dom.wrapper.addEventListener( 'pointerup', onPointerUp, false );
			}
			else if( window.navigator.msPointerEnabled ) {
				// IE 10 uses prefixed version of pointer events
				dom.wrapper.addEventListener( 'MSPointerDown', onPointerDown, false );
				dom.wrapper.addEventListener( 'MSPointerMove', onPointerMove, false );
				dom.wrapper.addEventListener( 'MSPointerUp', onPointerUp, false );
			}
			else {
				// Fall back to touch events
				dom.wrapper.addEventListener( 'touchstart', onTouchStart, false );
				dom.wrapper.addEventListener( 'touchmove', onTouchMove, false );
				dom.wrapper.addEventListener( 'touchend', onTouchEnd, false );
			}
		}

		if( config.keyboard ) {
			document.addEventListener( 'keydown', onDocumentKeyDown, false );
			document.addEventListener( 'keypress', onDocumentKeyPress, false );
		}

		if( config.progress && dom.progress ) {
			dom.progress.addEventListener( 'click', onProgressClicked, false );
		}

		dom.pauseOverlay.addEventListener( 'click', resume, false );

		if( config.focusBodyOnPageVisibilityChange ) {
			document.addEventListener( 'visibilitychange', onPageVisibilityChange, false );
		}

		// Listen to both touch and click events, in case the device
		// supports both
		let pointerEvents = [ 'touchstart', 'click' ];

		// Only support touch for Android, fixes double navigations in
		// stock browser
		if( isAndroid ) {
			pointerEvents = [ 'touchstart' ];
		}

		pointerEvents.forEach( eventName => {
			dom.controlsLeft.forEach( el => el.addEventListener( eventName, onNavigateLeftClicked, false ) );
			dom.controlsRight.forEach( el => el.addEventListener( eventName, onNavigateRightClicked, false ) );
			dom.controlsUp.forEach( el => el.addEventListener( eventName, onNavigateUpClicked, false ) );
			dom.controlsDown.forEach( el => el.addEventListener( eventName, onNavigateDownClicked, false ) );
			dom.controlsPrev.forEach( el => el.addEventListener( eventName, onNavigatePrevClicked, false ) );
			dom.controlsNext.forEach( el => el.addEventListener( eventName, onNavigateNextClicked, false ) );
		} );

	}

	/**
	 * Unbinds all event listeners.
	 */
	function removeEventListeners() {

		eventsAreBound = false;

		document.removeEventListener( 'keydown', onDocumentKeyDown, false );
		document.removeEventListener( 'keypress', onDocumentKeyPress, false );
		window.removeEventListener( 'hashchange', onWindowHashChange, false );
		window.removeEventListener( 'resize', onWindowResize, false );

		dom.wrapper.removeEventListener( 'pointerdown', onPointerDown, false );
		dom.wrapper.removeEventListener( 'pointermove', onPointerMove, false );
		dom.wrapper.removeEventListener( 'pointerup', onPointerUp, false );

		dom.wrapper.removeEventListener( 'MSPointerDown', onPointerDown, false );
		dom.wrapper.removeEventListener( 'MSPointerMove', onPointerMove, false );
		dom.wrapper.removeEventListener( 'MSPointerUp', onPointerUp, false );

		dom.wrapper.removeEventListener( 'touchstart', onTouchStart, false );
		dom.wrapper.removeEventListener( 'touchmove', onTouchMove, false );
		dom.wrapper.removeEventListener( 'touchend', onTouchEnd, false );

		dom.pauseOverlay.removeEventListener( 'click', resume, false );

		if ( config.progress && dom.progress ) {
			dom.progress.removeEventListener( 'click', onProgressClicked, false );
		}

		[ 'touchstart', 'click' ].forEach( eventName => {
			dom.controlsLeft.forEach( el => el.removeEventListener( eventName, onNavigateLeftClicked, false ) );
			dom.controlsRight.forEach( el => el.removeEventListener( eventName, onNavigateRightClicked, false ) );
			dom.controlsUp.forEach( el => el.removeEventListener( eventName, onNavigateUpClicked, false ) );
			dom.controlsDown.forEach( el => el.removeEventListener( eventName, onNavigateDownClicked, false ) );
			dom.controlsPrev.forEach( el => el.removeEventListener( eventName, onNavigatePrevClicked, false ) );
			dom.controlsNext.forEach( el => el.removeEventListener( eventName, onNavigateNextClicked, false ) );
		} );

	}

	/**
	 * Add a custom key binding with optional description to
	 * be added to the help screen.
	 */
	function addKeyBinding( binding, callback ) {

		if( typeof binding === 'object' && binding.keyCode ) {
			registeredKeyBindings[binding.keyCode] = {
				callback: callback,
				key: binding.key,
				description: binding.description
			};
		}
		else {
			registeredKeyBindings[binding] = {
				callback: callback,
				key: null,
				description: null
			};
		}

	}

	/**
	 * Removes the specified custom key binding.
	 */
	function removeKeyBinding( keyCode ) {

		delete registeredKeyBindings[keyCode];

	}

	/**
	 * Applies CSS transforms to the slides container. The container
	 * is transformed from two separate sources: layout and the overview
	 * mode.
	 *
	 * @param {object} transforms
	 */
	function transformSlides( transforms ) {

		// Pick up new transforms from arguments
		if( typeof transforms.layout === 'string' ) slidesTransform.layout = transforms.layout;
		if( typeof transforms.overview === 'string' ) slidesTransform.overview = transforms.overview;

		// Apply the transforms to the slides container
		if( slidesTransform.layout ) {
			transformElement( dom.slides, slidesTransform.layout + ' ' + slidesTransform.overview );
		}
		else {
			transformElement( dom.slides, slidesTransform.overview );
		}

	}

	/**
	 * Returns the remaining height within the parent of the
	 * target element.
	 *
	 * remaining height = [ configured parent height ] - [ current parent height ]
	 *
	 * @param {HTMLElement} element
	 * @param {number} [height]
	 */
	function getRemainingHeight( element, height = 0 ) {

		if( element ) {
			let newHeight, oldHeight = element.style.height;

			// Change the .stretch element height to 0 in order find the height of all
			// the other elements
			element.style.height = '0px';

			// In Overview mode, the parent (.slide) height is set of 700px.
			// Restore it temporarily to its natural height.
			element.parentNode.style.height = 'auto';

			newHeight = height - element.parentNode.offsetHeight;

			// Restore the old height, just in case
			element.style.height = oldHeight + 'px';

			// Clear the parent (.slide) height. .removeProperty works in IE9+
			element.parentNode.style.removeProperty('height');

			return newHeight;
		}

		return height;

	}

	/**
	 * Checks if this instance is being used to print a PDF.
	 */
	function isPrintingPDF() {

		return ( /print-pdf/gi ).test( window.location.search );

	}

	/**
	 * Dispatches an event of the specified type from the
	 * reveal DOM element.
	 */
	function dispatchEvent( type, args ) {

		let event = document.createEvent( 'HTMLEvents', 1, 2 );
		event.initEvent( type, true, true );
		extend( event, args );
		dom.wrapper.dispatchEvent( event );

		// If we're in an iframe, post each reveal.js event to the
		// parent window. Used by the notes plugin
		dispatchPostMessage( type );

	}

	/**
	 * Dispatched a postMessage of the given type from our window.
	 */
	function dispatchPostMessage( type, data ) {

		if( config.postMessageEvents && window.parent !== window.self ) {
			let message = {
				namespace: 'reveal',
				eventName: type,
				state: getState()
			};

			extend( message, data );

			window.parent.postMessage( JSON.stringify( message ), '*' );
		}

	}

	/**
	 * Bind preview frame links.
	 *
	 * @param {string} [selector=a] - selector for anchors
	 */
	function enablePreviewLinks( selector = 'a' ) {

		toArray( dom.wrapper.querySelectorAll( selector ) ).forEach( element => {
			if( /^(http|www)/gi.test( element.getAttribute( 'href' ) ) ) {
				element.addEventListener( 'click', onPreviewLinkClicked, false );
			}
		} );

	}

	/**
	 * Unbind preview frame links.
	 */
	function disablePreviewLinks( selector = 'a' ) {

		toArray( dom.wrapper.querySelectorAll( selector ) ).forEach( element => {
			if( /^(http|www)/gi.test( element.getAttribute( 'href' ) ) ) {
				element.removeEventListener( 'click', onPreviewLinkClicked, false );
			}
		} );

	}

	/**
	 * Opens a preview window for the target URL.
	 *
	 * @param {string} url - url for preview iframe src
	 */
	function showPreview( url ) {

		closeOverlay();

		dom.overlay = document.createElement( 'div' );
		dom.overlay.classList.add( 'overlay' );
		dom.overlay.classList.add( 'overlay-preview' );
		dom.wrapper.appendChild( dom.overlay );

		dom.overlay.innerHTML =
			`<header>
				<a class="close" href="#"><span class="icon"></span></a>
				<a class="external" href="${url}" target="_blank"><span class="icon"></span></a>
			</header>
			<div class="spinner"></div>
			<div class="viewport">
				<iframe src="${url}"></iframe>
				<small class="viewport-inner">
					<span class="x-frame-error">Unable to load iframe. This is likely due to the site's policy (x-frame-options).</span>
				</small>
			</div>`;

		dom.overlay.querySelector( 'iframe' ).addEventListener( 'load', event => {
			dom.overlay.classList.add( 'loaded' );
		}, false );

		dom.overlay.querySelector( '.close' ).addEventListener( 'click', event => {
			closeOverlay();
			event.preventDefault();
		}, false );

		dom.overlay.querySelector( '.external' ).addEventListener( 'click', event => {
			closeOverlay();
		}, false );

	}

	/**
	 * Open or close help overlay window.
	 *
	 * @param {Boolean} [override] Flag which overrides the
	 * toggle logic and forcibly sets the desired state. True means
	 * help is open, false means it's closed.
	 */
	function toggleHelp( override ){

		if( typeof override === 'boolean' ) {
			override ? showHelp() : closeOverlay();
		}
		else {
			if( dom.overlay ) {
				closeOverlay();
			}
			else {
				showHelp();
			}
		}
	}

	/**
	 * Opens an overlay window with help material.
	 */
	function showHelp() {

		if( config.help ) {

			closeOverlay();

			dom.overlay = document.createElement( 'div' );
			dom.overlay.classList.add( 'overlay' );
			dom.overlay.classList.add( 'overlay-help' );
			dom.wrapper.appendChild( dom.overlay );

			let html = '<p class="title">Keyboard Shortcuts</p><br/>';

			html += '<table><th>KEY</th><th>ACTION</th>';
			for( let key in keyboardShortcuts ) {
				html += `<tr><td>${key}</td><td>${keyboardShortcuts[ key ]}</td></tr>`;
			}

			// Add custom key bindings that have associated descriptions
			for( let binding in registeredKeyBindings ) {
				if( registeredKeyBindings[binding].key && registeredKeyBindings[binding].description ) {
					html += `<tr><td>${registeredKeyBindings[binding].key}</td><td>${registeredKeyBindings[binding].description}</td></tr>`;
				}
			}

			html += '</table>';

			dom.overlay.innerHTML = `
				<header>
					<a class="close" href="#"><span class="icon"></span></a>
				</header>
				<div class="viewport">
					<div class="viewport-inner">${html}</div>
				</div>
			`;

			dom.overlay.querySelector( '.close' ).addEventListener( 'click', event => {
				closeOverlay();
				event.preventDefault();
			}, false );

		}

	}

	/**
	 * Closes any currently open overlay.
	 */
	function closeOverlay() {

		if( dom.overlay ) {
			dom.overlay.parentNode.removeChild( dom.overlay );
			dom.overlay = null;
		}

	}

	/**
	 * Applies JavaScript-controlled layout rules to the
	 * presentation.
	 */
	function layout() {

		if( dom.wrapper && !isPrintingPDF() ) {

			if( !config.disableLayout ) {

				// On some mobile devices '100vh' is taller than the visible
				// viewport which leads to part of the presentation being
				// cut off. To work around this we define our own '--vh' custom
				// property where 100x adds up to the correct height.
				//
				// https://css-tricks.com/the-trick-to-viewport-units-on-mobile/
				if( isMobile ) {
					document.documentElement.style.setProperty( '--vh', ( window.innerHeight * 0.01 ) + 'px' );
				}

				const size = getComputedSlideSize();

				const oldScale = scale;

				// Layout the contents of the slides
				layoutSlideContents( config.width, config.height );

				dom.slides.style.width = size.width + 'px';
				dom.slides.style.height = size.height + 'px';

				// Determine scale of content to fit within available space
				scale = Math.min( size.presentationWidth / size.width, size.presentationHeight / size.height );

				// Respect max/min scale settings
				scale = Math.max( scale, config.minScale );
				scale = Math.min( scale, config.maxScale );

				// Don't apply any scaling styles if scale is 1
				if( scale === 1 ) {
					dom.slides.style.zoom = '';
					dom.slides.style.left = '';
					dom.slides.style.top = '';
					dom.slides.style.bottom = '';
					dom.slides.style.right = '';
					transformSlides( { layout: '' } );
				}
				else {
					// Zoom Scaling
					// Content remains crisp no matter how much we scale. Side
					// effects are minor differences in text layout and iframe
					// viewports changing size. A 200x200 iframe viewport in a
					// 2x zoomed presentation ends up having a 400x400 viewport.
					if( scale > 1 && supportsZoom && window.devicePixelRatio < 2 ) {
						dom.slides.style.zoom = scale;
						dom.slides.style.left = '';
						dom.slides.style.top = '';
						dom.slides.style.bottom = '';
						dom.slides.style.right = '';
						transformSlides( { layout: '' } );
					}
					// Transform Scaling
					// Content layout remains the exact same when scaled up.
					// Side effect is content becoming blurred, especially with
					// high scale values on ldpi screens.
					else {
						dom.slides.style.zoom = '';
						dom.slides.style.left = '50%';
						dom.slides.style.top = '50%';
						dom.slides.style.bottom = 'auto';
						dom.slides.style.right = 'auto';
						transformSlides( { layout: 'translate(-50%, -50%) scale('+ scale +')' } );
					}
				}

				// Select all slides, vertical and horizontal
				const slides = toArray( dom.wrapper.querySelectorAll( SLIDES_SELECTOR ) );

				for( let i = 0, len = slides.length; i < len; i++ ) {
					const slide = slides[ i ];

					// Don't bother updating invisible slides
					if( slide.style.display === 'none' ) {
						continue;
					}

					if( config.center || slide.classList.contains( 'center' ) ) {
						// Vertical stacks are not centred since their section
						// children will be
						if( slide.classList.contains( 'stack' ) ) {
							slide.style.top = 0;
						}
						else {
							slide.style.top = Math.max( ( size.height - slide.scrollHeight ) / 2, 0 ) + 'px';
						}
					}
					else {
						slide.style.top = '';
					}

				}

				if( oldScale !== scale ) {
					dispatchEvent( 'resize', {
						'oldScale': oldScale,
						'scale': scale,
						'size': size
					} );
				}
			}

			updateProgress();
			updateParallax();

			if( overview.isActive() ) {
				overview.update();
			}

		}

	}

	/**
	 * Applies layout logic to the contents of all slides in
	 * the presentation.
	 *
	 * @param {string|number} width
	 * @param {string|number} height
	 */
	function layoutSlideContents( width, height ) {

		// Handle sizing of elements with the 'stretch' class
		toArray( dom.slides.querySelectorAll( 'section > .stretch' ) ).forEach( element => {

			// Determine how much vertical space we can use
			let remainingHeight = getRemainingHeight( element, height );

			// Consider the aspect ratio of media elements
			if( /(img|video)/gi.test( element.nodeName ) ) {
				const nw = element.naturalWidth || element.videoWidth,
					  nh = element.naturalHeight || element.videoHeight;

				const es = Math.min( width / nw, remainingHeight / nh );

				element.style.width = ( nw * es ) + 'px';
				element.style.height = ( nh * es ) + 'px';

			}
			else {
				element.style.width = width + 'px';
				element.style.height = remainingHeight + 'px';
			}

		} );

	}

	/**
	 * Calculates the computed pixel size of our slides. These
	 * values are based on the width and height configuration
	 * options.
	 *
	 * @param {number} [presentationWidth=dom.wrapper.offsetWidth]
	 * @param {number} [presentationHeight=dom.wrapper.offsetHeight]
	 */
	function getComputedSlideSize( presentationWidth, presentationHeight ) {

		const size = {
			// Slide size
			width: config.width,
			height: config.height,

			// Presentation size
			presentationWidth: presentationWidth || dom.wrapper.offsetWidth,
			presentationHeight: presentationHeight || dom.wrapper.offsetHeight
		};

		// Reduce available space by margin
		size.presentationWidth -= ( size.presentationWidth * config.margin );
		size.presentationHeight -= ( size.presentationHeight * config.margin );

		// Slide width may be a percentage of available width
		if( typeof size.width === 'string' && /%$/.test( size.width ) ) {
			size.width = parseInt( size.width, 10 ) / 100 * size.presentationWidth;
		}

		// Slide height may be a percentage of available height
		if( typeof size.height === 'string' && /%$/.test( size.height ) ) {
			size.height = parseInt( size.height, 10 ) / 100 * size.presentationHeight;
		}

		return size;

	}

	/**
	 * Stores the vertical index of a stack so that the same
	 * vertical slide can be selected when navigating to and
	 * from the stack.
	 *
	 * @param {HTMLElement} stack The vertical stack element
	 * @param {string|number} [v=0] Index to memorize
	 */
	function setPreviousVerticalIndex( stack, v ) {

		if( typeof stack === 'object' && typeof stack.setAttribute === 'function' ) {
			stack.setAttribute( 'data-previous-indexv', v || 0 );
		}

	}

	/**
	 * Retrieves the vertical index which was stored using
	 * #setPreviousVerticalIndex() or 0 if no previous index
	 * exists.
	 *
	 * @param {HTMLElement} stack The vertical stack element
	 */
	function getPreviousVerticalIndex( stack ) {

		if( typeof stack === 'object' && typeof stack.setAttribute === 'function' && stack.classList.contains( 'stack' ) ) {
			// Prefer manually defined start-indexv
			const attributeName = stack.hasAttribute( 'data-start-indexv' ) ? 'data-start-indexv' : 'data-previous-indexv';

			return parseInt( stack.getAttribute( attributeName ) || 0, 10 );
		}

		return 0;

	}

	/**
	 * Return a hash URL that will resolve to the given slide location.
	 *
	 * @param {HTMLElement} [slide=currentSlide] The slide to link to
	 */
	function locationHash( slide ) {

		let url = '/';

		// Attempt to create a named link based on the slide's ID
		let s = slide || currentSlide;
		let id = s ? s.getAttribute( 'id' ) : null;
		if( id ) {
			id = encodeURIComponent( id );
		}

		let index = getIndices( slide );
		if( !config.fragmentInURL ) {
			index.f = undefined;
		}

		// If the current slide has an ID, use that as a named link,
		// but we don't support named links with a fragment index
		if( typeof id === 'string' && id.length && index.f === undefined ) {
			url = '/' + id;
		}
		// Otherwise use the /h/v index
		else {
			let hashIndexBase = config.hashOneBasedIndex ? 1 : 0;
			if( index.h > 0 || index.v > 0 || index.f !== undefined ) url += index.h + hashIndexBase;
			if( index.v > 0 || index.f !== undefined ) url += '/' + (index.v + hashIndexBase );
			if( index.f !== undefined ) url += '/' + index.f;
		}

		return url;

	}

	/**
	 * Checks if the current or specified slide is vertical
	 * (nested within another slide).
	 *
	 * @param {HTMLElement} [slide=currentSlide] The slide to check
	 * orientation of
	 * @return {Boolean}
	 */
	function isVerticalSlide( slide = currentSlide ) {

		return slide && slide.parentNode && !!slide.parentNode.nodeName.match( /section/i );

	}

	/**
	 * Returns true if we're on the last slide in the current
	 * vertical stack.
	 */
	function isLastVerticalSlide() {

		if( currentSlide && isVerticalSlide( currentSlide ) ) {
			// Does this slide have a next sibling?
			if( currentSlide.nextElementSibling ) return false;

			return true;
		}

		return false;

	}

	/**
	 * Returns true if we're currently on the first slide in
	 * the presentation.
	 */
	function isFirstSlide() {

		return indexh === 0 && indexv === 0;

	}

	/**
	 * Returns true if we're currently on the last slide in
	 * the presenation. If the last slide is a stack, we only
	 * consider this the last slide if it's at the end of the
	 * stack.
	 */
	function isLastSlide() {

		if( currentSlide ) {
			// Does this slide have a next sibling?
			if( currentSlide.nextElementSibling ) return false;

			// If it's vertical, does its parent have a next sibling?
			if( isVerticalSlide( currentSlide ) && currentSlide.parentNode.nextElementSibling ) return false;

			return true;
		}

		return false;

	}

	/**
	 * Shows the mouse pointer after it has been hidden with
	 * #hideCursor.
	 */
	function showCursor() {

		if( cursorHidden ) {
			cursorHidden = false;
			dom.wrapper.style.cursor = '';
		}

	}

	/**
	 * Hides the mouse pointer when it's on top of the .reveal
	 * container.
	 */
	function hideCursor() {

		if( cursorHidden === false ) {
			cursorHidden = true;
			dom.wrapper.style.cursor = 'none';
		}

	}

	/**
	 * Enters the paused mode which fades everything on screen to
	 * black.
	 */
	function pause() {

		if( config.pause ) {
			const wasPaused = dom.wrapper.classList.contains( 'paused' );

			cancelAutoSlide();
			dom.wrapper.classList.add( 'paused' );

			if( wasPaused === false ) {
				dispatchEvent( 'paused' );
			}
		}

	}

	/**
	 * Exits from the paused mode.
	 */
	function resume() {

		const wasPaused = dom.wrapper.classList.contains( 'paused' );
		dom.wrapper.classList.remove( 'paused' );

		cueAutoSlide();

		if( wasPaused ) {
			dispatchEvent( 'resumed' );
		}

	}

	/**
	 * Toggles the paused mode on and off.
	 */
	function togglePause( override ) {

		if( typeof override === 'boolean' ) {
			override ? pause() : resume();
		}
		else {
			isPaused() ? resume() : pause();
		}

	}

	/**
	 * Checks if we are currently in the paused mode.
	 *
	 * @return {Boolean}
	 */
	function isPaused() {

		return dom.wrapper.classList.contains( 'paused' );

	}

	/**
	 * Toggles the auto slide mode on and off.
	 *
	 * @param {Boolean} [override] Flag which sets the desired state.
	 * True means autoplay starts, false means it stops.
	 */

	function toggleAutoSlide( override ) {

		if( typeof override === 'boolean' ) {
			override ? resumeAutoSlide() : pauseAutoSlide();
		}

		else {
			autoSlidePaused ? resumeAutoSlide() : pauseAutoSlide();
		}

	}

	/**
	 * Checks if the auto slide mode is currently on.
	 *
	 * @return {Boolean}
	 */
	function isAutoSliding() {

		return !!( autoSlide && !autoSlidePaused );

	}

	/**
	 * Steps from the current point in the presentation to the
	 * slide which matches the specified horizontal and vertical
	 * indices.
	 *
	 * @param {number} [h=indexh] Horizontal index of the target slide
	 * @param {number} [v=indexv] Vertical index of the target slide
	 * @param {number} [f] Index of a fragment within the
	 * target slide to activate
	 * @param {number} [o] Origin for use in multimaster environments
	 */
	function slide( h, v, f, o ) {

		// Remember where we were at before
		previousSlide = currentSlide;

		// Query all horizontal slides in the deck
		const horizontalSlides = dom.wrapper.querySelectorAll( HORIZONTAL_SLIDES_SELECTOR );

		// Abort if there are no slides
		if( horizontalSlides.length === 0 ) return;

		// If no vertical index is specified and the upcoming slide is a
		// stack, resume at its previous vertical index
		if( v === undefined && !overview.isActive() ) {
			v = getPreviousVerticalIndex( horizontalSlides[ h ] );
		}

		// If we were on a vertical stack, remember what vertical index
		// it was on so we can resume at the same position when returning
		if( previousSlide && previousSlide.parentNode && previousSlide.parentNode.classList.contains( 'stack' ) ) {
			setPreviousVerticalIndex( previousSlide.parentNode, indexv );
		}

		// Remember the state before this slide
		const stateBefore = state.concat();

		// Reset the state array
		state.length = 0;

		let indexhBefore = indexh || 0,
			indexvBefore = indexv || 0;

		// Activate and transition to the new slide
		indexh = updateSlides( HORIZONTAL_SLIDES_SELECTOR, h === undefined ? indexh : h );
		indexv = updateSlides( VERTICAL_SLIDES_SELECTOR, v === undefined ? indexv : v );

		// Update the visibility of slides now that the indices have changed
		updateSlidesVisibility();

		layout();

		// Update the overview if it's currently active
		if( overview.isActive() ) {
			overview.update();
		}

		// Find the current horizontal slide and any possible vertical slides
		// within it
		let currentHorizontalSlide = horizontalSlides[ indexh ],
			currentVerticalSlides = currentHorizontalSlide.querySelectorAll( 'section' );

		// Store references to the previous and current slides
		currentSlide = currentVerticalSlides[ indexv ] || currentHorizontalSlide;

		// Show fragment, if specified
		if( typeof f !== 'undefined' ) {
			fragments.goto( f );
		}

		// Dispatch an event if the slide changed
		let slideChanged = ( indexh !== indexhBefore || indexv !== indexvBefore );
		if (!slideChanged) {
			// Ensure that the previous slide is never the same as the current
			previousSlide = null;
		}

		// Solves an edge case where the previous slide maintains the
		// 'present' class when navigating between adjacent vertical
		// stacks
		if( previousSlide && previousSlide !== currentSlide ) {
			previousSlide.classList.remove( 'present' );
			previousSlide.setAttribute( 'aria-hidden', 'true' );

			// Reset all slides upon navigate to home
			if( isFirstSlide() ) {
				// Launch async task
				setTimeout( () => {
					getVerticalStacks().forEach( slide => {
						setPreviousVerticalIndex( slide, 0 );
					} );
				}, 0 );
			}
		}

		// Apply the new state
		stateLoop: for( let i = 0, len = state.length; i < len; i++ ) {
			// Check if this state existed on the previous slide. If it
			// did, we will avoid adding it repeatedly
			for( let j = 0; j < stateBefore.length; j++ ) {
				if( stateBefore[j] === state[i] ) {
					stateBefore.splice( j, 1 );
					continue stateLoop;
				}
			}

			document.documentElement.classList.add( state[i] );

			// Dispatch custom event matching the state's name
			dispatchEvent( state[i] );
		}

		// Clean up the remains of the previous state
		while( stateBefore.length ) {
			document.documentElement.classList.remove( stateBefore.pop() );
		}

		if( slideChanged ) {
			dispatchEvent( 'slidechanged', {
				'indexh': indexh,
				'indexv': indexv,
				'previousSlide': previousSlide,
				'currentSlide': currentSlide,
				'origin': o
			} );
		}

		// Handle embedded content
		if( slideChanged || !previousSlide ) {
			slideContent.stopEmbeddedContent( previousSlide );
			slideContent.startEmbeddedContent( currentSlide );
		}

		// Announce the current slide contents to screen readers
		announceStatus( getStatusText( currentSlide ) );

		updateControls();
		updateProgress();
		updateBackground();
		updateParallax();
		updateSlideNumber();
		updateNotes();

		fragments.update();

		// Update the URL hash
		writeURL();

		cueAutoSlide();

		// Auto-animation
		if( slideChanged && previousSlide && currentSlide && !overview.isActive() ) {

			// Skip the slide transition between our two slides
			// when auto-animating individual elements
			if( previousSlide.hasAttribute( 'data-auto-animate' ) && currentSlide.hasAttribute( 'data-auto-animate' ) ) {
				dom.slides.classList.add( 'disable-slide-transitions' );

				setTimeout( () => {
					dom.slides.classList.remove( 'disable-slide-transitions' );
				}, 0 );

				if( config.autoAnimate ) {
					// Run the auto-animation between our slides
					autoAnimate.run( previousSlide, currentSlide );
				}
			}

		}

	}

	/**
	 * Syncs the presentation with the current DOM. Useful
	 * when new slides or control elements are added or when
	 * the configuration has changed.
	 */
	function sync() {

		// Subscribe to input
		removeEventListeners();
		addEventListeners();

		// Force a layout to make sure the current config is accounted for
		layout();

		// Reflect the current autoSlide value
		autoSlide = config.autoSlide;

		// Start auto-sliding if it's enabled
		cueAutoSlide();

		// Re-create the slide backgrounds
		createBackgrounds();

		// Write the current hash to the URL
		writeURL();

		fragments.sortAll();

		updateControls();
		updateProgress();
		updateSlideNumber();
		updateSlidesVisibility();
		updateBackground( true );
		updateNotesVisibility();
		updateNotes();

		slideContent.formatEmbeddedContent();

		// Start or stop embedded content depending on global config
		if( config.autoPlayMedia === false ) {
			slideContent.stopEmbeddedContent( currentSlide, { unloadIframes: false } );
		}
		else {
			slideContent.startEmbeddedContent( currentSlide );
		}

		if( overview.isActive() ) {
			overview.layout();
		}

	}

	/**
	 * Updates reveal.js to keep in sync with new slide attributes. For
	 * example, if you add a new `data-background-image` you can call
	 * this to have reveal.js render the new background image.
	 *
	 * Similar to #sync() but more efficient when you only need to
	 * refresh a specific slide.
	 *
	 * @param {HTMLElement} slide
	 */
	function syncSlide( slide = currentSlide ) {

		syncBackground( slide );
		syncFragments( slide );

		slideContent.load( slide );

		updateBackground();
		updateNotes();

	}

	/**
	 * Formats the fragments on the given slide so that they have
	 * valid indices. Call this if fragments are changed in the DOM
	 * after reveal.js has already initialized.
	 *
	 * @param {HTMLElement} slide
	 * @return {Array} a list of the HTML fragments that were synced
	 */
	function syncFragments( slide = currentSlide ) {

		return config.sort( slide.querySelectorAll( '.fragment' ) );

	}

	/**
	 * Resets all vertical slides so that only the first
	 * is visible.
	 */
	function resetVerticalSlides() {

		getHorizontalSlides().forEach( horizontalSlide => {

			toArray( horizontalSlide.querySelectorAll( 'section' ) ).forEach( ( verticalSlide, y ) => {

				if( y > 0 ) {
					verticalSlide.classList.remove( 'present' );
					verticalSlide.classList.remove( 'past' );
					verticalSlide.classList.add( 'future' );
					verticalSlide.setAttribute( 'aria-hidden', 'true' );
				}

			} );

		} );

	}

	/**
	 * Randomly shuffles all slides in the deck.
	 */
	function shuffle() {

		getHorizontalSlides().forEach( ( slide, i, slides ) => {

			// Insert this slide next to another random slide. This may
			// cause the slide to insert before itself but that's fine.
			dom.slides.insertBefore( slide, slides[ Math.floor( Math.random() * slides.length ) ] );

		} );

	}

	/**
	 * Updates one dimension of slides by showing the slide
	 * with the specified index.
	 *
	 * @param {string} selector A CSS selector that will fetch
	 * the group of slides we are working with
	 * @param {number} index The index of the slide that should be
	 * shown
	 *
	 * @return {number} The index of the slide that is now shown,
	 * might differ from the passed in index if it was out of
	 * bounds.
	 */
	function updateSlides( selector, index ) {

		// Select all slides and convert the NodeList result to
		// an array
		let slides = toArray( dom.wrapper.querySelectorAll( selector ) ),
			slidesLength = slides.length;

		let printMode = isPrintingPDF();

		if( slidesLength ) {

			// Should the index loop?
			if( config.loop ) {
				index %= slidesLength;

				if( index < 0 ) {
					index = slidesLength + index;
				}
			}

			// Enforce max and minimum index bounds
			index = Math.max( Math.min( index, slidesLength - 1 ), 0 );

			for( let i = 0; i < slidesLength; i++ ) {
				let element = slides[i];

				let reverse = config.rtl && !isVerticalSlide( element );

				element.classList.remove( 'past', 'present', 'future' );

				// http://www.w3.org/html/wg/drafts/html/master/editing.html#the-hidden-attribute
				element.setAttribute( 'hidden', '' );
				element.setAttribute( 'aria-hidden', 'true' );

				// If this element contains vertical slides
				if( element.querySelector( 'section' ) ) {
					element.classList.add( 'stack' );
				}

				// If we're printing static slides, all slides are "present"
				if( printMode ) {
					element.classList.add( 'present' );
					continue;
				}

				if( i < index ) {
					// Any element previous to index is given the 'past' class
					element.classList.add( reverse ? 'future' : 'past' );

					if( config.fragments ) {
						// Show all fragments in prior slides
						toArray( element.querySelectorAll( '.fragment' ) ).forEach( fragment => {
							fragment.classList.add( 'visible' );
							fragment.classList.remove( 'current-fragment' );
						} );
					}
				}
				else if( i > index ) {
					// Any element subsequent to index is given the 'future' class
					element.classList.add( reverse ? 'past' : 'future' );

					if( config.fragments ) {
						// Hide all fragments in future slides
						toArray( element.querySelectorAll( '.fragment.visible' ) ).forEach( fragment => {
							fragment.classList.remove( 'visible', 'current-fragment' );
						} );
					}
				}
			}

			// Mark the current slide as present
			slides[index].classList.add( 'present' );
			slides[index].removeAttribute( 'hidden' );
			slides[index].removeAttribute( 'aria-hidden' );

			// If this slide has a state associated with it, add it
			// onto the current state of the deck
			let slideState = slides[index].getAttribute( 'data-state' );
			if( slideState ) {
				state = state.concat( slideState.split( ' ' ) );
			}

		}
		else {
			// Since there are no slides we can't be anywhere beyond the
			// zeroth index
			index = 0;
		}

		return index;

	}

	/**
	 * Optimization method; hide all slides that are far away
	 * from the present slide.
	 */
	function updateSlidesVisibility() {

		// Select all slides and convert the NodeList result to
		// an array
		let horizontalSlides = getHorizontalSlides(),
			horizontalSlidesLength = horizontalSlides.length,
			distanceX,
			distanceY;

		if( horizontalSlidesLength && typeof indexh !== 'undefined' ) {

			// The number of steps away from the present slide that will
			// be visible
			let viewDistance = overview.isActive() ? 10 : config.viewDistance;

			// Shorten the view distance on devices that typically have
			// less resources
			if( isMobile ) {
				viewDistance = overview.isActive() ? 6 : config.mobileViewDistance;
			}

			// All slides need to be visible when exporting to PDF
			if( isPrintingPDF() ) {
				viewDistance = Number.MAX_VALUE;
			}

			for( let x = 0; x < horizontalSlidesLength; x++ ) {
				let horizontalSlide = horizontalSlides[x];

				let verticalSlides = toArray( horizontalSlide.querySelectorAll( 'section' ) ),
					verticalSlidesLength = verticalSlides.length;

				// Determine how far away this slide is from the present
				distanceX = Math.abs( ( indexh || 0 ) - x ) || 0;

				// If the presentation is looped, distance should measure
				// 1 between the first and last slides
				if( config.loop ) {
					distanceX = Math.abs( ( ( indexh || 0 ) - x ) % ( horizontalSlidesLength - viewDistance ) ) || 0;
				}

				// Show the horizontal slide if it's within the view distance
				if( distanceX < viewDistance ) {
					slideContent.load( horizontalSlide );
				}
				else {
					slideContent.unload( horizontalSlide );
				}

				if( verticalSlidesLength ) {

					let oy = getPreviousVerticalIndex( horizontalSlide );

					for( let y = 0; y < verticalSlidesLength; y++ ) {
						let verticalSlide = verticalSlides[y];

						distanceY = x === ( indexh || 0 ) ? Math.abs( ( indexv || 0 ) - y ) : Math.abs( y - oy );

						if( distanceX + distanceY < viewDistance ) {
							slideContent.load( verticalSlide );
						}
						else {
							slideContent.unload( verticalSlide );
						}
					}

				}
			}

			// Flag if there are ANY vertical slides, anywhere in the deck
			if( hasVerticalSlides() ) {
				dom.wrapper.classList.add( 'has-vertical-slides' );
			}
			else {
				dom.wrapper.classList.remove( 'has-vertical-slides' );
			}

			// Flag if there are ANY horizontal slides, anywhere in the deck
			if( hasHorizontalSlides() ) {
				dom.wrapper.classList.add( 'has-horizontal-slides' );
			}
			else {
				dom.wrapper.classList.remove( 'has-horizontal-slides' );
			}

		}

	}

	/**
	 * Pick up notes from the current slide and display them
	 * to the viewer.
	 *
	 * @see {@link config.showNotes}
	 */
	function updateNotes() {

		if( config.showNotes && dom.speakerNotes && currentSlide && !isPrintingPDF() ) {

			dom.speakerNotes.innerHTML = getSlideNotes() || '<span class="notes-placeholder">No notes on this slide.</span>';

		}

	}

	/**
	 * Updates the visibility of the speaker notes sidebar that
	 * is used to share annotated slides. The notes sidebar is
	 * only visible if showNotes is true and there are notes on
	 * one or more slides in the deck.
	 */
	function updateNotesVisibility() {

		if( config.showNotes && hasNotes() ) {
			dom.wrapper.classList.add( 'show-notes' );
		}
		else {
			dom.wrapper.classList.remove( 'show-notes' );
		}

	}

	/**
	 * Checks if there are speaker notes for ANY slide in the
	 * presentation.
	 */
	function hasNotes() {

		return dom.slides.querySelectorAll( '[data-notes], aside.notes' ).length > 0;

	}

	/**
	 * Updates the progress bar to reflect the current slide.
	 */
	function updateProgress() {

		// Update progress if enabled
		if( config.progress && dom.progressbar ) {

			dom.progressbar.style.width = getProgress() * dom.wrapper.offsetWidth + 'px';

		}

	}


	/**
	 * Updates the slide number to match the current slide.
	 */
	function updateSlideNumber() {

		// Update slide number if enabled
		if( config.slideNumber && dom.slideNumber ) {
			dom.slideNumber.innerHTML = getSlideNumber();
		}

	}

	/**
	 * Returns the HTML string corresponding to the current slide number,
	 * including formatting.
	 */
	function getSlideNumber( slide = currentSlide ) {

		let value;
		let format = 'h.v';

		if ( typeof config.slideNumber === 'function' ) {
			value = config.slideNumber( slide );
		} else {
			// Check if a custom number format is available
			if( typeof config.slideNumber === 'string' ) {
				format = config.slideNumber;
			}

			// If there are ONLY vertical slides in this deck, always use
			// a flattened slide number
			if( !/c/.test( format ) && dom.wrapper.querySelectorAll( HORIZONTAL_SLIDES_SELECTOR ).length === 1 ) {
				format = 'c';
			}

			value = [];
			switch( format ) {
				case 'c':
					value.push( getSlidePastCount( slide ) + 1 );
					break;
				case 'c/t':
					value.push( getSlidePastCount( slide ) + 1, '/', getTotalSlides() );
					break;
				default:
					let indices = getIndices( slide );
					value.push( indices.h + 1 );
					let sep = format === 'h/v' ? '/' : '.';
					if( isVerticalSlide( slide ) ) value.push( sep, indices.v + 1 );
			}
		}

		let url = '#' + locationHash( slide );
		return formatSlideNumber( value[0], value[1], value[2], url );

	}

	/**
	 * Applies HTML formatting to a slide number before it's
	 * written to the DOM.
	 *
	 * @param {number} a Current slide
	 * @param {string} delimiter Character to separate slide numbers
	 * @param {(number|*)} b Total slides
	 * @param {HTMLElement} [url='#'+locationHash()] The url to link to
	 * @return {string} HTML string fragment
	 */
	function formatSlideNumber( a, delimiter, b, url = '#' + locationHash() ) {

		if( typeof b === 'number' && !isNaN( b ) ) {
			return  `<a href="${url}">
					<span class="slide-number-a">${a}</span>
					<span class="slide-number-delimiter">${delimiter}</span>
					<span class="slide-number-b">${b}</span>
					</a>`;
		}
		else {
			return `<a href="${url}">
					<span class="slide-number-a">${a}</span>
					</a>`;
		}

	}

	/**
	 * Updates the state of all control/navigation arrows.
	 */
	function updateControls() {

		let routes = availableRoutes();
		let fragmentsRoutes = fragments.availableRoutes();

		// Remove the 'enabled' class from all directions
		[...dom.controlsLeft, ...dom.controlsRight, ...dom.controlsUp, ...dom.controlsDown, ...dom.controlsPrev, ...dom.controlsNext].forEach( node => {
			node.classList.remove( 'enabled', 'fragmented' );

			// Set 'disabled' attribute on all directions
			node.setAttribute( 'disabled', 'disabled' );
		} );

		// Add the 'enabled' class to the available routes; remove 'disabled' attribute to enable buttons
		if( routes.left ) dom.controlsLeft.forEach( el => { el.classList.add( 'enabled' ); el.removeAttribute( 'disabled' ); } );
		if( routes.right ) dom.controlsRight.forEach( el => { el.classList.add( 'enabled' ); el.removeAttribute( 'disabled' ); } );
		if( routes.up ) dom.controlsUp.forEach( el => { el.classList.add( 'enabled' ); el.removeAttribute( 'disabled' ); } );
		if( routes.down ) dom.controlsDown.forEach( el => { el.classList.add( 'enabled' ); el.removeAttribute( 'disabled' ); } );

		// Prev/next buttons
		if( routes.left || routes.up ) dom.controlsPrev.forEach( el => { el.classList.add( 'enabled' ); el.removeAttribute( 'disabled' ); } );
		if( routes.right || routes.down ) dom.controlsNext.forEach( el => { el.classList.add( 'enabled' ); el.removeAttribute( 'disabled' ); } );

		// Highlight fragment directions
		if( currentSlide ) {

			// Always apply fragment decorator to prev/next buttons
			if( fragmentsRoutes.prev ) dom.controlsPrev.forEach( el => { el.classList.add( 'fragmented', 'enabled' ); el.removeAttribute( 'disabled' ); } );
			if( fragmentsRoutes.next ) dom.controlsNext.forEach( el => { el.classList.add( 'fragmented', 'enabled' ); el.removeAttribute( 'disabled' ); } );

			// Apply fragment decorators to directional buttons based on
			// what slide axis they are in
			if( isVerticalSlide( currentSlide ) ) {
				if( fragmentsRoutes.prev ) dom.controlsUp.forEach( el => { el.classList.add( 'fragmented', 'enabled' ); el.removeAttribute( 'disabled' ); } );
				if( fragmentsRoutes.next ) dom.controlsDown.forEach( el => { el.classList.add( 'fragmented', 'enabled' ); el.removeAttribute( 'disabled' ); } );
			}
			else {
				if( fragmentsRoutes.prev ) dom.controlsLeft.forEach( el => { el.classList.add( 'fragmented', 'enabled' ); el.removeAttribute( 'disabled' ); } );
				if( fragmentsRoutes.next ) dom.controlsRight.forEach( el => { el.classList.add( 'fragmented', 'enabled' ); el.removeAttribute( 'disabled' ); } );
			}

		}

		if( config.controlsTutorial ) {

			// Highlight control arrows with an animation to ensure
			// that the viewer knows how to navigate
			if( !hasNavigatedVertically && routes.down ) {
				dom.controlsDownArrow.classList.add( 'highlight' );
			}
			else {
				dom.controlsDownArrow.classList.remove( 'highlight' );

				if( config.rtl ) {

					if( !hasNavigatedHorizontally && routes.left && indexv === 0 ) {
						dom.controlsLeftArrow.classList.add( 'highlight' );
					}
					else {
						dom.controlsLeftArrow.classList.remove( 'highlight' );
					}

				} else {

					if( !hasNavigatedHorizontally && routes.right && indexv === 0 ) {
						dom.controlsRightArrow.classList.add( 'highlight' );
					}
					else {
						dom.controlsRightArrow.classList.remove( 'highlight' );
					}
				}
			}
		}
	}

	/**
	 * Updates the background elements to reflect the current
	 * slide.
	 *
	 * @param {boolean} includeAll If true, the backgrounds of
	 * all vertical slides (not just the present) will be updated.
	 */
	function updateBackground( includeAll = false ) {

		let currentBackground = null;

		// Reverse past/future classes when in RTL mode
		let horizontalPast = config.rtl ? 'future' : 'past',
			horizontalFuture = config.rtl ? 'past' : 'future';

		// Update the classes of all backgrounds to match the
		// states of their slides (past/present/future)
		toArray( dom.background.childNodes ).forEach( ( backgroundh, h ) => {

			backgroundh.classList.remove( 'past', 'present', 'future' );

			if( h < indexh ) {
				backgroundh.classList.add( horizontalPast );
			}
			else if ( h > indexh ) {
				backgroundh.classList.add( horizontalFuture );
			}
			else {
				backgroundh.classList.add( 'present' );

				// Store a reference to the current background element
				currentBackground = backgroundh;
			}

			if( includeAll || h === indexh ) {
				toArray( backgroundh.querySelectorAll( '.slide-background' ) ).forEach( ( backgroundv, v ) => {

					backgroundv.classList.remove( 'past', 'present', 'future' );

					if( v < indexv ) {
						backgroundv.classList.add( 'past' );
					}
					else if ( v > indexv ) {
						backgroundv.classList.add( 'future' );
					}
					else {
						backgroundv.classList.add( 'present' );

						// Only if this is the present horizontal and vertical slide
						if( h === indexh ) currentBackground = backgroundv;
					}

				} );
			}

		} );

		// Stop content inside of previous backgrounds
		if( previousBackground ) {

			slideContent.stopEmbeddedContent( previousBackground, { unloadIframes: !slideContent.shouldPreload( previousBackground ) } );

		}

		// Start content in the current background
		if( currentBackground ) {

			slideContent.startEmbeddedContent( currentBackground );

			let currentBackgroundContent = currentBackground.querySelector( '.slide-background-content' );
			if( currentBackgroundContent ) {

				let backgroundImageURL = currentBackgroundContent.style.backgroundImage || '';

				// Restart GIFs (doesn't work in Firefox)
				if( /\.gif/i.test( backgroundImageURL ) ) {
					currentBackgroundContent.style.backgroundImage = '';
					window.getComputedStyle( currentBackgroundContent ).opacity;
					currentBackgroundContent.style.backgroundImage = backgroundImageURL;
				}

			}

			// Don't transition between identical backgrounds. This
			// prevents unwanted flicker.
			let previousBackgroundHash = previousBackground ? previousBackground.getAttribute( 'data-background-hash' ) : null;
			let currentBackgroundHash = currentBackground.getAttribute( 'data-background-hash' );
			if( currentBackgroundHash && currentBackgroundHash === previousBackgroundHash && currentBackground !== previousBackground ) {
				dom.background.classList.add( 'no-transition' );
			}

			previousBackground = currentBackground;

		}

		// If there's a background brightness flag for this slide,
		// bubble it to the .reveal container
		if( currentSlide ) {
			[ 'has-light-background', 'has-dark-background' ].forEach( classToBubble => {
				if( currentSlide.classList.contains( classToBubble ) ) {
					dom.wrapper.classList.add( classToBubble );
				}
				else {
					dom.wrapper.classList.remove( classToBubble );
				}
			} );
		}

		// Allow the first background to apply without transition
		setTimeout( () => {
			dom.background.classList.remove( 'no-transition' );
		}, 1 );

	}

	/**
	 * Updates the position of the parallax background based
	 * on the current slide index.
	 */
	function updateParallax() {

		if( config.parallaxBackgroundImage ) {

			let horizontalSlides = getHorizontalSlides(),
				verticalSlides = getVerticalSlides();

			let backgroundSize = dom.background.style.backgroundSize.split( ' ' ),
				backgroundWidth, backgroundHeight;

			if( backgroundSize.length === 1 ) {
				backgroundWidth = backgroundHeight = parseInt( backgroundSize[0], 10 );
			}
			else {
				backgroundWidth = parseInt( backgroundSize[0], 10 );
				backgroundHeight = parseInt( backgroundSize[1], 10 );
			}

			let slideWidth = dom.background.offsetWidth,
				horizontalSlideCount = horizontalSlides.length,
				horizontalOffsetMultiplier,
				horizontalOffset;

			if( typeof config.parallaxBackgroundHorizontal === 'number' ) {
				horizontalOffsetMultiplier = config.parallaxBackgroundHorizontal;
			}
			else {
				horizontalOffsetMultiplier = horizontalSlideCount > 1 ? ( backgroundWidth - slideWidth ) / ( horizontalSlideCount-1 ) : 0;
			}

			horizontalOffset = horizontalOffsetMultiplier * indexh * -1;

			let slideHeight = dom.background.offsetHeight,
				verticalSlideCount = verticalSlides.length,
				verticalOffsetMultiplier,
				verticalOffset;

			if( typeof config.parallaxBackgroundVertical === 'number' ) {
				verticalOffsetMultiplier = config.parallaxBackgroundVertical;
			}
			else {
				verticalOffsetMultiplier = ( backgroundHeight - slideHeight ) / ( verticalSlideCount-1 );
			}

			verticalOffset = verticalSlideCount > 0 ?  verticalOffsetMultiplier * indexv : 0;

			dom.background.style.backgroundPosition = horizontalOffset + 'px ' + -verticalOffset + 'px';

		}

	}

	/**
	 * Determine what available routes there are for navigation.
	 *
	 * @return {{left: boolean, right: boolean, up: boolean, down: boolean}}
	 */
	function availableRoutes() {

		let horizontalSlides = dom.wrapper.querySelectorAll( HORIZONTAL_SLIDES_SELECTOR ),
			verticalSlides = dom.wrapper.querySelectorAll( VERTICAL_SLIDES_SELECTOR );

		let routes = {
			left: indexh > 0,
			right: indexh < horizontalSlides.length - 1,
			up: indexv > 0,
			down: indexv < verticalSlides.length - 1
		};

		// Looped presentations can always be navigated as long as
		// there are slides available
		if( config.loop ) {
			if( horizontalSlides.length > 1 ) {
				routes.left = true;
				routes.right = true;
			}

			if( verticalSlides.length > 1 ) {
				routes.up = true;
				routes.down = true;
			}
		}

		// Reverse horizontal controls for rtl
		if( config.rtl ) {
			let left = routes.left;
			routes.left = routes.right;
			routes.right = left;
		}

		return routes;

	}

	/**
	 * Returns the number of past slides. This can be used as a global
	 * flattened index for slides.
	 *
	 * @param {HTMLElement} [slide=currentSlide] The slide we're counting before
	 *
	 * @return {number} Past slide count
	 */
	function getSlidePastCount( slide = currentSlide ) {

		let horizontalSlides = getHorizontalSlides();

		// The number of past slides
		let pastCount = 0;

		// Step through all slides and count the past ones
		mainLoop: for( let i = 0; i < horizontalSlides.length; i++ ) {

			let horizontalSlide = horizontalSlides[i];
			let verticalSlides = horizontalSlide.querySelectorAll( 'section' );

			for( let j = 0; j < verticalSlides.length; j++ ) {

				// Stop as soon as we arrive at the present
				if( verticalSlides[j] === slide ) {
					break mainLoop;
				}

				// Don't count slides with the "uncounted" class
				if( verticalSlides[j].dataset.visibility !== 'uncounted' ) {
					pastCount++;
				}

			}

			// Stop as soon as we arrive at the present
			if( horizontalSlide === slide ) {
				break;
			}

			// Don't count the wrapping section for vertical slides and
			// slides marked as uncounted
			if( horizontalSlide.classList.contains( 'stack' ) === false && !horizontalSlide.dataset.visibility !== 'uncounted' ) {
				pastCount++;
			}

		}

		return pastCount;

	}

	/**
	 * Returns a value ranging from 0-1 that represents
	 * how far into the presentation we have navigated.
	 *
	 * @return {number}
	 */
	function getProgress() {

		// The number of past and total slides
		let totalCount = getTotalSlides();
		let pastCount = getSlidePastCount();

		if( currentSlide ) {

			let allFragments = currentSlide.querySelectorAll( '.fragment' );

			// If there are fragments in the current slide those should be
			// accounted for in the progress.
			if( allFragments.length > 0 ) {
				let visibleFragments = currentSlide.querySelectorAll( '.fragment.visible' );

				// This value represents how big a portion of the slide progress
				// that is made up by its fragments (0-1)
				let fragmentWeight = 0.9;

				// Add fragment progress to the past slide count
				pastCount += ( visibleFragments.length / allFragments.length ) * fragmentWeight;
			}

		}

		return Math.min( pastCount / ( totalCount - 1 ), 1 );

	}

	/**
	 * Checks if this presentation is running inside of the
	 * speaker notes window.
	 *
	 * @return {boolean}
	 */
	function isSpeakerNotes() {

		return !!window.location.search.match( /receiver/gi );

	}

	/**
	 * Reads the current URL (hash) and navigates accordingly.
	 */
	function readURL() {

		let hash = window.location.hash;

		// Attempt to parse the hash as either an index or name
		let bits = hash.slice( 2 ).split( '/' ),
			name = hash.replace( /#|\//gi, '' );

		// If the first bit is not fully numeric and there is a name we
		// can assume that this is a named link
		if( !/^[0-9]*$/.test( bits[0] ) && name.length ) {
			let element;

			// Ensure the named link is a valid HTML ID attribute
			try {
				element = document.getElementById( decodeURIComponent( name ) );
			}
			catch ( error ) { }

			// Ensure that we're not already on a slide with the same name
			let isSameNameAsCurrentSlide = currentSlide ? currentSlide.getAttribute( 'id' ) === name : false;

			if( element ) {
				// If the slide exists and is not the current slide...
				if ( !isSameNameAsCurrentSlide ) {
					// ...find the position of the named slide and navigate to it
					let indices = Reveal.getIndices(element);
					slide(indices.h, indices.v);
				}
			}
			// If the slide doesn't exist, navigate to the current slide
			else {
				slide( indexh || 0, indexv || 0 );
			}
		}
		else {
			let hashIndexBase = config.hashOneBasedIndex ? 1 : 0;

			// Read the index components of the hash
			let h = ( parseInt( bits[0], 10 ) - hashIndexBase ) || 0,
				v = ( parseInt( bits[1], 10 ) - hashIndexBase ) || 0,
				f;

			if( config.fragmentInURL ) {
				f = parseInt( bits[2], 10 );
				if( isNaN( f ) ) {
					f = undefined;
				}
			}

			if( h !== indexh || v !== indexv || f !== undefined ) {
				slide( h, v, f );
			}
		}

	}

	/**
	 * Updates the page URL (hash) to reflect the current
	 * state.
	 *
	 * @param {number} delay The time in ms to wait before
	 * writing the hash
	 */
	function writeURL( delay ) {

		// Make sure there's never more than one timeout running
		clearTimeout( writeURLTimeout );

		// If a delay is specified, timeout this call
		if( typeof delay === 'number' ) {
			writeURLTimeout = setTimeout( writeURL, delay );
		}
		else if( currentSlide ) {
			// If we're configured to push to history OR the history
			// API is not avaialble.
			if( config.history || !window.history ) {
				window.location.hash = locationHash();
			}
			// If we're configured to reflect the current slide in the
			// URL without pushing to history.
			else if( config.hash ) {
				window.history.replaceState( null, null, '#' + locationHash() );
			}
			// If history and hash are both disabled, a hash may still
			// be added to the URL by clicking on a href with a hash
			// target. Counter this by always removing the hash.
			else {
				window.history.replaceState( null, null, window.location.pathname + window.location.search );
			}
		}

	}

	/**
	 * Retrieves the h/v location and fragment of the current,
	 * or specified, slide.
	 *
	 * @param {HTMLElement} [slide] If specified, the returned
	 * index will be for this slide rather than the currently
	 * active one
	 *
	 * @return {{h: number, v: number, f: number}}
	 */
	function getIndices( slide ) {

		// By default, return the current indices
		let h = indexh,
			v = indexv,
			f;

		// If a slide is specified, return the indices of that slide
		if( slide ) {
			let isVertical = isVerticalSlide( slide );
			let slideh = isVertical ? slide.parentNode : slide;

			// Select all horizontal slides
			let horizontalSlides = toArray( dom.wrapper.querySelectorAll( HORIZONTAL_SLIDES_SELECTOR ) );

			// Now that we know which the horizontal slide is, get its index
			h = Math.max( horizontalSlides.indexOf( slideh ), 0 );

			// Assume we're not vertical
			v = undefined;

			// If this is a vertical slide, grab the vertical index
			if( isVertical ) {
				v = Math.max( toArray( slide.parentNode.querySelectorAll( 'section' ) ).indexOf( slide ), 0 );
			}
		}

		if( !slide && currentSlide ) {
			let hasFragments = currentSlide.querySelectorAll( '.fragment' ).length > 0;
			if( hasFragments ) {
				let currentFragment = currentSlide.querySelector( '.current-fragment' );
				if( currentFragment && currentFragment.hasAttribute( 'data-fragment-index' ) ) {
					f = parseInt( currentFragment.getAttribute( 'data-fragment-index' ), 10 );
				}
				else {
					f = currentSlide.querySelectorAll( '.fragment.visible' ).length - 1;
				}
			}
		}

		return { h, v, f };

	}

	/**
	 * Retrieves all slides in this presentation.
	 */
	function getSlides() {

		return toArray( dom.wrapper.querySelectorAll( SLIDES_SELECTOR + ':not(.stack):not([data-visibility="uncounted"])' ) );

	}

	/**
	 * Returns a list of all horizontal slides in the deck. Each
	 * vertical stack is included as one horizontal slide in the
	 * resulting array.
	 */
	function getHorizontalSlides() {

		return toArray( dom.wrapper.querySelectorAll( HORIZONTAL_SLIDES_SELECTOR ) );

	}

	/**
	 * Returns all vertical slides that exist within this deck.
	 */
	function getVerticalSlides() {

		return toArray( dom.wrapper.querySelectorAll( '.slides>section>section' ) );

	}

	/**
	 * Returns all vertical stacks (each stack can contain multiple slides).
	 */
	function getVerticalStacks() {

		return toArray( dom.wrapper.querySelectorAll( HORIZONTAL_SLIDES_SELECTOR + '.stack') );

	}

	/**
	 * Returns true if there are at least two horizontal slides.
	 */
	function hasHorizontalSlides() {

		return getHorizontalSlides().length > 1;
	}

	/**
	 * Returns true if there are at least two vertical slides.
	 */
	function hasVerticalSlides() {

		return getVerticalSlides().length > 1;

	}

	/**
	 * Returns an array of objects where each object represents the
	 * attributes on its respective slide.
	 */
	function getSlidesAttributes() {

		return getSlides().map( slide => {

			let attributes = {};
			for( let i = 0; i < slide.attributes.length; i++ ) {
				let attribute = slide.attributes[ i ];
				attributes[ attribute.name ] = attribute.value;
			}
			return attributes;

		} );

	}

	/**
	 * Retrieves the total number of slides in this presentation.
	 *
	 * @return {number}
	 */
	function getTotalSlides() {

		return getSlides().length;

	}

	/**
	 * Returns the slide element matching the specified index.
	 *
	 * @return {HTMLElement}
	 */
	function getSlide( x, y ) {

		let horizontalSlide = getHorizontalSlides()[ x ];
		let verticalSlides = horizontalSlide && horizontalSlide.querySelectorAll( 'section' );

		if( verticalSlides && verticalSlides.length && typeof y === 'number' ) {
			return verticalSlides ? verticalSlides[ y ] : undefined;
		}

		return horizontalSlide;

	}

	/**
	 * Returns the background element for the given slide.
	 * All slides, even the ones with no background properties
	 * defined, have a background element so as long as the
	 * index is valid an element will be returned.
	 *
	 * @param {mixed} x Horizontal background index OR a slide
	 * HTML element
	 * @param {number} y Vertical background index
	 * @return {(HTMLElement[]|*)}
	 */
	function getSlideBackground( x, y ) {

		let slide = typeof x === 'number' ? getSlide( x, y ) : x;
		if( slide ) {
			return slide.slideBackgroundElement;
		}

		return undefined;

	}

	/**
	 * Retrieves the speaker notes from a slide. Notes can be
	 * defined in two ways:
	 * 1. As a data-notes attribute on the slide <section>
	 * 2. As an <aside class="notes"> inside of the slide
	 *
	 * @param {HTMLElement} [slide=currentSlide]
	 * @return {(string|null)}
	 */
	function getSlideNotes( slide = currentSlide ) {

		// Notes can be specified via the data-notes attribute...
		if( slide.hasAttribute( 'data-notes' ) ) {
			return slide.getAttribute( 'data-notes' );
		}

		// ... or using an <aside class="notes"> element
		let notesElement = slide.querySelector( 'aside.notes' );
		if( notesElement ) {
			return notesElement.innerHTML;
		}

		return null;

	}

	/**
	 * Retrieves the current state of the presentation as
	 * an object. This state can then be restored at any
	 * time.
	 *
	 * @return {{indexh: number, indexv: number, indexf: number, paused: boolean, overview: boolean}}
	 */
	function getState() {

		let indices = getIndices();

		return {
			indexh: indices.h,
			indexv: indices.v,
			indexf: indices.f,
			paused: isPaused(),
			overview: overview.isActive()
		};

	}

	/**
	 * Restores the presentation to the given state.
	 *
	 * @param {object} state As generated by getState()
	 * @see {@link getState} generates the parameter `state`
	 */
	function setState( state ) {

		if( typeof state === 'object' ) {
			slide( deserialize( state.indexh ), deserialize( state.indexv ), deserialize( state.indexf ) );

			let pausedFlag = deserialize( state.paused ),
				overviewFlag = deserialize( state.overview );

			if( typeof pausedFlag === 'boolean' && pausedFlag !== isPaused() ) {
				togglePause( pausedFlag );
			}

			if( typeof overviewFlag === 'boolean' && overviewFlag !== overview.isActive() ) {
				overview.toggle( overviewFlag );
			}
		}

	}

	/**
	 * Cues a new automated slide if enabled in the config.
	 */
	function cueAutoSlide() {

		cancelAutoSlide();

		if( currentSlide && config.autoSlide !== false ) {

			let fragment = currentSlide.querySelector( '.current-fragment' );

			// When the slide first appears there is no "current" fragment so
			// we look for a data-autoslide timing on the first fragment
			if( !fragment ) fragment = currentSlide.querySelector( '.fragment' );

			let fragmentAutoSlide = fragment ? fragment.getAttribute( 'data-autoslide' ) : null;
			let parentAutoSlide = currentSlide.parentNode ? currentSlide.parentNode.getAttribute( 'data-autoslide' ) : null;
			let slideAutoSlide = currentSlide.getAttribute( 'data-autoslide' );

			// Pick value in the following priority order:
			// 1. Current fragment's data-autoslide
			// 2. Current slide's data-autoslide
			// 3. Parent slide's data-autoslide
			// 4. Global autoSlide setting
			if( fragmentAutoSlide ) {
				autoSlide = parseInt( fragmentAutoSlide, 10 );
			}
			else if( slideAutoSlide ) {
				autoSlide = parseInt( slideAutoSlide, 10 );
			}
			else if( parentAutoSlide ) {
				autoSlide = parseInt( parentAutoSlide, 10 );
			}
			else {
				autoSlide = config.autoSlide;
			}

			// If there are media elements with data-autoplay,
			// automatically set the autoSlide duration to the
			// length of that media. Not applicable if the slide
			// is divided up into fragments.
			// playbackRate is accounted for in the duration.
			if( currentSlide.querySelectorAll( '.fragment' ).length === 0 ) {
				toArray( currentSlide.querySelectorAll( 'video, audio' ) ).forEach( el => {
					if( el.hasAttribute( 'data-autoplay' ) ) {
						if( autoSlide && (el.duration * 1000 / el.playbackRate ) > autoSlide ) {
							autoSlide = ( el.duration * 1000 / el.playbackRate ) + 1000;
						}
					}
				} );
			}

			// Cue the next auto-slide if:
			// - There is an autoSlide value
			// - Auto-sliding isn't paused by the user
			// - The presentation isn't paused
			// - The overview isn't active
			// - The presentation isn't over
			if( autoSlide && !autoSlidePaused && !isPaused() && !overview.isActive() && ( !isLastSlide() || fragments.availableRoutes().next || config.loop === true ) ) {
				autoSlideTimeout = setTimeout( () => {
					if( typeof config.autoSlideMethod === 'function' ) {
						config.autoSlideMethod()
					}
					else {
						navigateNext();
					}
					cueAutoSlide();
				}, autoSlide );
				autoSlideStartTime = Date.now();
			}

			if( autoSlidePlayer ) {
				autoSlidePlayer.setPlaying( autoSlideTimeout !== -1 );
			}

		}

	}

	/**
	 * Cancels any ongoing request to auto-slide.
	 */
	function cancelAutoSlide() {

		clearTimeout( autoSlideTimeout );
		autoSlideTimeout = -1;

	}

	function pauseAutoSlide() {

		if( autoSlide && !autoSlidePaused ) {
			autoSlidePaused = true;
			dispatchEvent( 'autoslidepaused' );
			clearTimeout( autoSlideTimeout );

			if( autoSlidePlayer ) {
				autoSlidePlayer.setPlaying( false );
			}
		}

	}

	function resumeAutoSlide() {

		if( autoSlide && autoSlidePaused ) {
			autoSlidePaused = false;
			dispatchEvent( 'autoslideresumed' );
			cueAutoSlide();
		}

	}

	function navigateLeft() {

		hasNavigatedHorizontally = true;

		// Reverse for RTL
		if( config.rtl ) {
			if( ( overview.isActive() || fragments.next() === false ) && availableRoutes().left ) {
				slide( indexh + 1, config.navigationMode === 'grid' ? indexv : undefined );
			}
		}
		// Normal navigation
		else if( ( overview.isActive() || fragments.prev() === false ) && availableRoutes().left ) {
			slide( indexh - 1, config.navigationMode === 'grid' ? indexv : undefined );
		}

	}

	function navigateRight() {

		hasNavigatedHorizontally = true;

		// Reverse for RTL
		if( config.rtl ) {
			if( ( overview.isActive() || fragments.prev() === false ) && availableRoutes().right ) {
				slide( indexh - 1, config.navigationMode === 'grid' ? indexv : undefined );
			}
		}
		// Normal navigation
		else if( ( overview.isActive() || fragments.next() === false ) && availableRoutes().right ) {
			slide( indexh + 1, config.navigationMode === 'grid' ? indexv : undefined );
		}

	}

	function navigateUp() {

		// Prioritize hiding fragments
		if( ( overview.isActive() || fragments.prev() === false ) && availableRoutes().up ) {
			slide( indexh, indexv - 1 );
		}

	}

	function navigateDown() {

		hasNavigatedVertically = true;

		// Prioritize revealing fragments
		if( ( overview.isActive() || fragments.next() === false ) && availableRoutes().down ) {
			slide( indexh, indexv + 1 );
		}

	}

	/**
	 * Navigates backwards, prioritized in the following order:
	 * 1) Previous fragment
	 * 2) Previous vertical slide
	 * 3) Previous horizontal slide
	 */
	function navigatePrev() {

		// Prioritize revealing fragments
		if( fragments.prev() === false ) {
			if( availableRoutes().up ) {
				navigateUp();
			}
			else {
				// Fetch the previous horizontal slide, if there is one
				let previousSlide;

				if( config.rtl ) {
					previousSlide = toArray( dom.wrapper.querySelectorAll( HORIZONTAL_SLIDES_SELECTOR + '.future' ) ).pop();
				}
				else {
					previousSlide = toArray( dom.wrapper.querySelectorAll( HORIZONTAL_SLIDES_SELECTOR + '.past' ) ).pop();
				}

				if( previousSlide ) {
					let v = ( previousSlide.querySelectorAll( 'section' ).length - 1 ) || undefined;
					let h = indexh - 1;
					slide( h, v );
				}
			}
		}

	}

	/**
	 * The reverse of #navigatePrev().
	 */
	function navigateNext() {

		hasNavigatedHorizontally = true;
		hasNavigatedVertically = true;

		// Prioritize revealing fragments
		if( fragments.next() === false ) {

			let routes = availableRoutes();

			// When looping is enabled `routes.down` is always available
			// so we need a separate check for when we've reached the
			// end of a stack and should move horizontally
			if( routes.down && routes.right && config.loop && isLastVerticalSlide( currentSlide ) ) {
				routes.down = false;
			}

			if( routes.down ) {
				navigateDown();
			}
			else if( config.rtl ) {
				navigateLeft();
			}
			else {
				navigateRight();
			}
		}

	}

	/**
	 * Checks if the target element prevents the triggering of
	 * swipe navigation.
	 */
	function isSwipePrevented( target ) {

		while( target && typeof target.hasAttribute === 'function' ) {
			if( target.hasAttribute( 'data-prevent-swipe' ) ) return true;
			target = target.parentNode;
		}

		return false;

	}


	// --------------------------------------------------------------------//
	// ----------------------------- EVENTS -------------------------------//
	// --------------------------------------------------------------------//

	/**
	 * Called by all event handlers that are based on user
	 * input.
	 *
	 * @param {object} [event]
	 */
	function onUserInput( event ) {

		if( config.autoSlideStoppable ) {
			pauseAutoSlide();
		}

	}

	/**
	 * Called whenever there is mouse input at the document level
	 * to determine if the cursor is active or not.
	 *
	 * @param {object} event
	 */
	function onDocumentCursorActive( event ) {

		showCursor();

		clearTimeout( cursorInactiveTimeout );

		cursorInactiveTimeout = setTimeout( hideCursor, config.hideCursorTime );

	}

	/**
	 * Handler for the document level 'keypress' event.
	 *
	 * @param {object} event
	 */
	function onDocumentKeyPress( event ) {

		// Check if the pressed key is question mark
		if( event.shiftKey && event.charCode === 63 ) {
			toggleHelp();
		}

	}

	/**
	 * Handler for the document level 'keydown' event.
	 *
	 * @param {object} event
	 */
	function onDocumentKeyDown( event ) {

		// If there's a condition specified and it returns false,
		// ignore this event
		if( typeof config.keyboardCondition === 'function' && config.keyboardCondition(event) === false ) {
			return true;
		}

		// Shorthand
		let keyCode = event.keyCode;

		// Remember if auto-sliding was paused so we can toggle it
		let autoSlideWasPaused = autoSlidePaused;

		onUserInput( event );

		// Is there a focused element that could be using the keyboard?
		let activeElementIsCE = document.activeElement && document.activeElement.contentEditable !== 'inherit';
		let activeElementIsInput = document.activeElement && document.activeElement.tagName && /input|textarea/i.test( document.activeElement.tagName );
		let activeElementIsNotes = document.activeElement && document.activeElement.className && /speaker-notes/i.test( document.activeElement.className);

		// Whitelist specific modified + keycode combinations
		let prevSlideShortcut = event.shiftKey && event.keyCode === 32;
		let firstSlideShortcut = event.shiftKey && keyCode === 37;
		let lastSlideShortcut = event.shiftKey && keyCode === 39;

		// Prevent all other events when a modifier is pressed
		let unusedModifier = 	!prevSlideShortcut && !firstSlideShortcut && !lastSlideShortcut &&
								( event.shiftKey || event.altKey || event.ctrlKey || event.metaKey );

		// Disregard the event if there's a focused element or a
		// keyboard modifier key is present
		if( activeElementIsCE || activeElementIsInput || activeElementIsNotes || unusedModifier ) return;

		// While paused only allow resume keyboard events; 'b', 'v', '.'
		let resumeKeyCodes = [66,86,190,191];
		let key;

		// Custom key bindings for togglePause should be able to resume
		if( typeof config.keyboard === 'object' ) {
			for( key in config.keyboard ) {
				if( config.keyboard[key] === 'togglePause' ) {
					resumeKeyCodes.push( parseInt( key, 10 ) );
				}
			}
		}

		if( isPaused() && resumeKeyCodes.indexOf( keyCode ) === -1 ) {
			return false;
		}

		// Use linear navigation if we're configured to OR if
		// the presentation is one-dimensional
		let useLinearMode = config.navigationMode === 'linear' || !hasHorizontalSlides() || !hasVerticalSlides();

		let triggered = false;

		// 1. User defined key bindings
		if( typeof config.keyboard === 'object' ) {

			for( key in config.keyboard ) {

				// Check if this binding matches the pressed key
				if( parseInt( key, 10 ) === keyCode ) {

					let value = config.keyboard[ key ];

					// Callback function
					if( typeof value === 'function' ) {
						value.apply( null, [ event ] );
					}
					// String shortcuts to reveal.js API
					else if( typeof value === 'string' && typeof Reveal[ value ] === 'function' ) {
						Reveal[ value ].call();
					}

					triggered = true;

				}

			}

		}

		// 2. Registered custom key bindings
		if( triggered === false ) {

			for( key in registeredKeyBindings ) {

				// Check if this binding matches the pressed key
				if( parseInt( key, 10 ) === keyCode ) {

					let action = registeredKeyBindings[ key ].callback;

					// Callback function
					if( typeof action === 'function' ) {
						action.apply( null, [ event ] );
					}
					// String shortcuts to reveal.js API
					else if( typeof action === 'string' && typeof Reveal[ action ] === 'function' ) {
						Reveal[ action ].call();
					}

					triggered = true;
				}
			}
		}

		// 3. System defined key bindings
		if( triggered === false ) {

			// Assume true and try to prove false
			triggered = true;

			// P, PAGE UP
			if( keyCode === 80 || keyCode === 33 ) {
				navigatePrev();
			}
			// N, PAGE DOWN
			else if( keyCode === 78 || keyCode === 34 ) {
				navigateNext();
			}
			// H, LEFT
			else if( keyCode === 72 || keyCode === 37 ) {
				if( firstSlideShortcut ) {
					slide( 0 );
				}
				else if( !overview.isActive() && useLinearMode ) {
					navigatePrev();
				}
				else {
					navigateLeft();
				}
			}
			// L, RIGHT
			else if( keyCode === 76 || keyCode === 39 ) {
				if( lastSlideShortcut ) {
					slide( Number.MAX_VALUE );
				}
				else if( !overview.isActive() && useLinearMode ) {
					navigateNext();
				}
				else {
					navigateRight();
				}
			}
			// K, UP
			else if( keyCode === 75 || keyCode === 38 ) {
				if( !overview.isActive() && useLinearMode ) {
					navigatePrev();
				}
				else {
					navigateUp();
				}
			}
			// J, DOWN
			else if( keyCode === 74 || keyCode === 40 ) {
				if( !overview.isActive() && useLinearMode ) {
					navigateNext();
				}
				else {
					navigateDown();
				}
			}
			// HOME
			else if( keyCode === 36 ) {
				slide( 0 );
			}
			// END
			else if( keyCode === 35 ) {
				slide( Number.MAX_VALUE );
			}
			// SPACE
			else if( keyCode === 32 ) {
				if( overview.isActive() ) {
					overview.deactivate();
				}
				if( event.shiftKey ) {
					navigatePrev();
				}
				else {
					navigateNext();
				}
			}
			// TWO-SPOT, SEMICOLON, B, V, PERIOD, LOGITECH PRESENTER TOOLS "BLACK SCREEN" BUTTON
			else if( keyCode === 58 || keyCode === 59 || keyCode === 66 || keyCode === 86 || keyCode === 190 || keyCode === 191 ) {
				togglePause();
			}
			// F
			else if( keyCode === 70 ) {
				enterFullscreen();
			}
			// A
			else if( keyCode === 65 ) {
				if ( config.autoSlideStoppable ) {
					toggleAutoSlide( autoSlideWasPaused );
				}
			}
			else {
				triggered = false;
			}

		}

		// If the input resulted in a triggered action we should prevent
		// the browsers default behavior
		if( triggered ) {
			event.preventDefault && event.preventDefault();
		}
		// ESC or O key
		else if( keyCode === 27 || keyCode === 79 ) {
			if( dom.overlay ) {
				closeOverlay();
			}
			else {
				overview.toggle();
			}

			event.preventDefault && event.preventDefault();
		}

		// If auto-sliding is enabled we need to cue up
		// another timeout
		cueAutoSlide();

	}

	/**
	 * Handler for the 'touchstart' event, enables support for
	 * swipe and pinch gestures.
	 *
	 * @param {object} event
	 */
	function onTouchStart( event ) {

		if( isSwipePrevented( event.target ) ) return true;

		touch.startX = event.touches[0].clientX;
		touch.startY = event.touches[0].clientY;
		touch.startCount = event.touches.length;

	}

	/**
	 * Handler for the 'touchmove' event.
	 *
	 * @param {object} event
	 */
	function onTouchMove( event ) {

		if( isSwipePrevented( event.target ) ) return true;

		// Each touch should only trigger one action
		if( !touch.captured ) {
			onUserInput( event );

			let currentX = event.touches[0].clientX;
			let currentY = event.touches[0].clientY;

			// There was only one touch point, look for a swipe
			if( event.touches.length === 1 && touch.startCount !== 2 ) {

				let deltaX = currentX - touch.startX,
					deltaY = currentY - touch.startY;

				if( deltaX > touch.threshold && Math.abs( deltaX ) > Math.abs( deltaY ) ) {
					touch.captured = true;
					if( config.navigationMode === 'linear' ) {
						if( config.rtl ) {
							navigateNext();
						}
						else {
							navigatePrev();
						}
					}
					else {
						navigateLeft();
					}
				}
				else if( deltaX < -touch.threshold && Math.abs( deltaX ) > Math.abs( deltaY ) ) {
					touch.captured = true;
					if( config.navigationMode === 'linear' ) {
						if( config.rtl ) {
							navigatePrev();
						}
						else {
							navigateNext();
						}
					}
					else {
						navigateRight();
					}
				}
				else if( deltaY > touch.threshold ) {
					touch.captured = true;
					if( config.navigationMode === 'linear' ) {
						navigatePrev();
					}
					else {
						navigateUp();
					}
				}
				else if( deltaY < -touch.threshold ) {
					touch.captured = true;
					if( config.navigationMode === 'linear' ) {
						navigateNext();
					}
					else {
						navigateDown();
					}
				}

				// If we're embedded, only block touch events if they have
				// triggered an action
				if( config.embedded ) {
					if( touch.captured || isVerticalSlide( currentSlide ) ) {
						event.preventDefault();
					}
				}
				// Not embedded? Block them all to avoid needless tossing
				// around of the viewport in iOS
				else {
					event.preventDefault();
				}

			}
		}
		// There's a bug with swiping on some Android devices unless
		// the default action is always prevented
		else if( isAndroid ) {
			event.preventDefault();
		}

	}

	/**
	 * Handler for the 'touchend' event.
	 *
	 * @param {object} event
	 */
	function onTouchEnd( event ) {

		touch.captured = false;

	}

	/**
	 * Convert pointer down to touch start.
	 *
	 * @param {object} event
	 */
	function onPointerDown( event ) {

		if( event.pointerType === event.MSPOINTER_TYPE_TOUCH || event.pointerType === "touch" ) {
			event.touches = [{ clientX: event.clientX, clientY: event.clientY }];
			onTouchStart( event );
		}

	}

	/**
	 * Convert pointer move to touch move.
	 *
	 * @param {object} event
	 */
	function onPointerMove( event ) {

		if( event.pointerType === event.MSPOINTER_TYPE_TOUCH || event.pointerType === "touch" )  {
			event.touches = [{ clientX: event.clientX, clientY: event.clientY }];
			onTouchMove( event );
		}

	}

	/**
	 * Convert pointer up to touch end.
	 *
	 * @param {object} event
	 */
	function onPointerUp( event ) {

		if( event.pointerType === event.MSPOINTER_TYPE_TOUCH || event.pointerType === "touch" )  {
			event.touches = [{ clientX: event.clientX, clientY: event.clientY }];
			onTouchEnd( event );
		}

	}

	/**
	 * Handles mouse wheel scrolling, throttled to avoid skipping
	 * multiple slides.
	 *
	 * @param {object} event
	 */
	function onDocumentMouseScroll( event ) {

		if( Date.now() - lastMouseWheelStep > 600 ) {

			lastMouseWheelStep = Date.now();

			let delta = event.detail || -event.wheelDelta;
			if( delta > 0 ) {
				navigateNext();
			}
			else if( delta < 0 ) {
				navigatePrev();
			}

		}

	}

	/**
	 * Clicking on the progress bar results in a navigation to the
	 * closest approximate horizontal slide using this equation:
	 *
	 * ( clickX / presentationWidth ) * numberOfSlides
	 *
	 * @param {object} event
	 */
	function onProgressClicked( event ) {

		onUserInput( event );

		event.preventDefault();

		let slidesTotal = getHorizontalSlides().length;
		let slideIndex = Math.floor( ( event.clientX / dom.wrapper.offsetWidth ) * slidesTotal );

		if( config.rtl ) {
			slideIndex = slidesTotal - slideIndex;
		}

		slide( slideIndex );

	}

	/**
	 * Event handler for navigation control buttons.
	 */
	function onNavigateLeftClicked( event ) { event.preventDefault(); onUserInput(); config.navigationMode === 'linear' ? navigatePrev() : navigateLeft(); }
	function onNavigateRightClicked( event ) { event.preventDefault(); onUserInput(); config.navigationMode === 'linear' ? navigateNext() : navigateRight(); }
	function onNavigateUpClicked( event ) { event.preventDefault(); onUserInput(); navigateUp(); }
	function onNavigateDownClicked( event ) { event.preventDefault(); onUserInput(); navigateDown(); }
	function onNavigatePrevClicked( event ) { event.preventDefault(); onUserInput(); navigatePrev(); }
	function onNavigateNextClicked( event ) { event.preventDefault(); onUserInput(); navigateNext(); }

	/**
	 * Handler for the window level 'hashchange' event.
	 *
	 * @param {object} [event]
	 */
	function onWindowHashChange( event ) {

		readURL();

	}

	/**
	 * Handler for the window level 'resize' event.
	 *
	 * @param {object} [event]
	 */
	function onWindowResize( event ) {

		layout();

	}

	/**
	 * Handle for the window level 'visibilitychange' event.
	 *
	 * @param {object} [event]
	 */
	function onPageVisibilityChange( event ) {

		// If, after clicking a link or similar and we're coming back,
		// focus the document.body to ensure we can use keyboard shortcuts
		if( document.hidden === false && document.activeElement !== document.body ) {
			// Not all elements support .blur() - SVGs among them.
			if( typeof document.activeElement.blur === 'function' ) {
				document.activeElement.blur();
			}
			document.body.focus();
		}

	}

	/**
	 * Handles clicks on links that are set to preview in the
	 * iframe overlay.
	 *
	 * @param {object} event
	 */
	function onPreviewLinkClicked( event ) {

		if( event.currentTarget && event.currentTarget.hasAttribute( 'href' ) ) {
			let url = event.currentTarget.getAttribute( 'href' );
			if( url ) {
				showPreview( url );
				event.preventDefault();
			}
		}

	}

	/**
	 * Handles click on the auto-sliding controls element.
	 *
	 * @param {object} [event]
	 */
	function onAutoSlidePlayerClick( event ) {

		// Replay
		if( isLastSlide() && config.loop === false ) {
			slide( 0, 0 );
			resumeAutoSlide();
		}
		// Resume
		else if( autoSlidePaused ) {
			resumeAutoSlide();
		}
		// Pause
		else {
			pauseAutoSlide();
		}

	}


	// --------------------------------------------------------------------//
	// ------------------------------- API --------------------------------//
	// --------------------------------------------------------------------//


	return extend( Reveal, {
		VERSION,

		initialize,
		configure,

		sync,
		syncSlide,
		syncFragments,

		// Navigation methods
		slide,
		left: navigateLeft,
		right: navigateRight,
		up: navigateUp,
		down: navigateDown,
		prev: navigatePrev,
		next: navigateNext,

		// Deprecated aliases
		navigateTo: slide,
		navigateLeft: navigateLeft,
		navigateRight: navigateRight,
		navigateUp: navigateUp,
		navigateDown: navigateDown,
		navigatePrev: navigatePrev,
		navigateNext: navigateNext,

		// Fragment methods
		navigateFragment: () => fragments.goto.bind( fragments ),
		prevFragment: () => fragments.prev.bind( fragments ),
		nextFragment: () => fragments.next.bind( fragments ),

		// Forces an update in slide layout
		layout,

		// Randomizes the order of slides
		shuffle,

		// Returns an object with the available routes as booleans (left/right/top/bottom)
		availableRoutes,

		// Returns an object with the available fragments as booleans (prev/next)
		availableFragments: fragments.availableRoutes.bind( fragments ),

		// Toggles a help overlay with keyboard shortcuts
		toggleHelp,

		// Toggles the overview mode on/off
		toggleOverview: overview.toggle.bind( overview ),

		// Toggles the "black screen" mode on/off
		togglePause,

		// Toggles the auto slide mode on/off
		toggleAutoSlide,

		// Slide navigation checks
		isFirstSlide,
		isLastSlide,
		isLastVerticalSlide,

		// State checks
		isOverview: () => overview.isActive.bind( overview ),
		isPaused,
		isAutoSliding,
		isSpeakerNotes,

		// Slide preloading
		loadSlide: () => slideContent.load.bind( slideContent ),
		unloadSlide: () => slideContent.unload.bind( slideContent ),

		// Adds or removes all internal event listeners (such as keyboard)
		addEventListeners,
		removeEventListeners,
		dispatchEvent,

		// Facility for persisting and restoring the presentation state
		getState,
		setState,

		// Presentation progress
		getSlidePastCount,

		// Presentation progress on range of 0-1
		getProgress,

		// Returns the indices of the current, or specified, slide
		getIndices,

		// Returns an Array of all slides
		getSlides,

		// Returns an Array of objects representing the attributes on
		// the slides
		getSlidesAttributes,

		// Returns the total number of slides
		getTotalSlides,

		// Returns the slide element at the specified index
		getSlide,

		// Returns the slide background element at the specified index
		getSlideBackground,

		// Returns the speaker notes string for a slide, or null
		getSlideNotes,

		// Returns an array with all horizontal/vertical slides in the deck
		getHorizontalSlides,
		getVerticalSlides,

		// Checks if the presentation contains two or more
		// horizontal/vertical slides
		hasHorizontalSlides,
		hasVerticalSlides,

		// Adds/removes a custom key binding
		addKeyBinding,
		removeKeyBinding,

		// Programmatically triggers a keyboard event
		triggerKey: keyCode => onDocumentKeyDown( { keyCode } ),

		// Registers a new shortcut to include in the help overlay
		registerKeyboardShortcut: ( key, value ) => keyboardShortcuts[key] = value,

		// Forward event binding to the reveal DOM element
		addEventListener: ( type, listener, useCapture ) => {
			Reveal.getRevealElement().addEventListener( type, listener, useCapture );
		},
		removeEventListener: ( type, listener, useCapture ) => {
			Reveal.getRevealElement().removeEventListener( type, listener, useCapture );
		},

		// API for registering and retrieving plugins
		registerPlugin: () => plugins.registerPlugin.bind( plugins ),
		hasPlugin: () => plugins.hasPlugin.bind( plugins ),
		getPlugin: () => plugins.getPlugin.bind( plugins ),

		// Returns a hash with all registered plugins
		getPlugins: () => plugins.getRegisteredPlugins.bind( plugins ),

		getComputedSlideSize,

		// Returns the previous slide element, may be null
		getPreviousSlide: () => previousSlide,

		// Returns the current slide element
		getCurrentSlide: () => currentSlide,

		// Returns the current scale of the presentation content
		getScale: () => scale,

		// Returns the current configuration object
		getConfig: () => config,

		// Helper method, retrieves query string as a key/value hash
		getQueryHash: () => {
			let query = {};

			location.search.replace( /[A-Z0-9]+?=([\w\.%-]*)/gi, a => {
				query[ a.split( '=' ).shift() ] = a.split( '=' ).pop();
			} );

			// Basic deserialization
			for( let i in query ) {
				let value = query[ i ];

				query[ i ] = deserialize( unescape( value ) );
			}

			// Do not accept new dependencies via query config to avoid
			// the potential of malicious script injection
			if( typeof query['dependencies'] !== 'undefined' ) delete query['dependencies'];

			return query;
		},

		// Returns the top-level DOM element
		getRevealElement: () => dom.wrapper || document.querySelector( '.reveal' ),
		getSlidesElement: () => dom.slides,
		getBackgroundsElement: () => dom.background,

		// Checks if reveal.js has been loaded and is ready for use
		isReady: () => ready,


		// The following API methods are primarily intended for use
		// by reveal.js controllers

		// Methods for announcing content to screen readers
		announceStatus,
		getStatusText,

		slideContent,
		updateControls,
		updateProgress,
		updateSlidesVisibility,
		writeURL,
		transformSlides,
		cueAutoSlide,
		cancelAutoSlide

	} );

};<|MERGE_RESOLUTION|>--- conflicted
+++ resolved
@@ -158,28 +158,6 @@
 	}
 
 	/**
-<<<<<<< HEAD
-	 * Inspect the client to see what features it supports.
-	 */
-	function checkCapabilities() {
-
-		isMobileDevice = /(iphone|ipod|ipad|android)/gi.test( UA ) ||
-							( navigator.platform === 'MacIntel' && navigator.maxTouchPoints > 1 ); // iPadOS
-		isChrome = /chrome/i.test( UA ) && !/edge/i.test( UA );
-
-		let testElement = document.createElement( 'div' );
-
-		// Flags if we should use zoom instead of transform to scale
-		// up slides. Zoom produces crisper results but has a lot of
-		// xbrowser quirks so we only use it in white-listed browsers.
-		features.zoom = 'zoom' in testElement.style && !isMobileDevice &&
-						( isChrome || /Version\/[\d\.]+.*Safari/.test( UA ) );
-
-	}
-
-	/**
-=======
->>>>>>> cce59072
 	 * Starts up reveal.js by binding input events and navigating
 	 * to the current URL deeplink if there is one.
 	 */
