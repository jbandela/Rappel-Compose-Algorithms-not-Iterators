--- conflicted
+++ resolved
@@ -4293,14 +4293,12 @@
 			if( config.history || !window.history ) {
 				window.location.hash = locationHash();
 			}
-<<<<<<< HEAD
-		} else {
-			window.location.hash = '';
-=======
 			else if( config.hash ) {
 				window.history.replaceState(null, null, '#' + locationHash());
 			}
->>>>>>> 01874c6e
+      else {
+        window.location.hash = '';
+      }
 		}
 
 
