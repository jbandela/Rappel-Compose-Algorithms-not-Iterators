# reveal.js [![Build Status](https://travis-ci.org/hakimel/reveal.js.png?branch=master)](https://travis-ci.org/hakimel/reveal.js)

A framework for easily creating beautiful presentations using HTML. [Check out the live demo](http://lab.hakim.se/reveal-js/).

reveal.js comes with a broad range of features including [nested slides](https://github.com/hakimel/reveal.js#markup), [markdown contents](https://github.com/hakimel/reveal.js#markdown), [PDF export](https://github.com/hakimel/reveal.js#pdf-export), [speaker notes](https://github.com/hakimel/reveal.js#speaker-notes) and a [JavaScript API](https://github.com/hakimel/reveal.js#api). It's best viewed in a browser with support for CSS 3D transforms but [fallbacks](https://github.com/hakimel/reveal.js/wiki/Browser-Support) are available to make sure your presentation can still be viewed elsewhere.


#### More reading in the Wiki:
- [Changelog](https://github.com/hakimel/reveal.js/wiki/Changelog): Up-to-date version history.
- [Examples](https://github.com/hakimel/reveal.js/wiki/Example-Presentations): Presentations created with reveal.js, add your own!
- [Browser Support](https://github.com/hakimel/reveal.js/wiki/Browser-Support): Explanation of browser support and fallbacks.

## rvl.io

Slides are written using HTML or markdown but there's also an online editor for those of you who prefer a more traditional user interface. Give it a try at [www.rvl.io](http://www.rvl.io).


## Instructions

### Markup

Markup heirarchy needs to be ``<div class="reveal"> <div class="slides"> <section>`` where the ``<section>`` represents one slide and can be repeated indefinitely. If you place multiple ``<section>``'s inside of another ``<section>`` they will be shown as vertical slides. The first of the vertical slides is the "root" of the others (at the top), and it will be included in the horizontal sequence. For example:

```html
<div class="reveal">
	<div class="slides">
		<section>Single Horizontal Slide</section>
		<section>
			<section>Vertical Slide 1</section>
			<section>Vertical Slide 2</section>
		</section>
	</div>
</div>
```

### Markdown

It's possible to write your slides using Markdown. To enable Markdown, add the ```data-markdown``` attribute to your ```<section>``` elements and wrap the contents in a ```<script type="text/template">``` like the example below.

This is based on [data-markdown](https://gist.github.com/1343518) from [Paul Irish](https://github.com/paulirish) which in turn uses [showdown](https://github.com/coreyti/showdown/). Sensitive to indentation (avoid mixing tabs and spaces) and line breaks (avoid consecutive breaks).

```html
<section data-markdown>
	<script type="text/template">
		## Page title

		A paragraph with some text and a [link](http://hakim.se).
	</script>
</section>
```

#### External Markdown

You can write your content as a separate file and have reveal.js load it at runtime. Note the separator arguments which determine how slides are delimited in the external file.

```html
<section data-markdown="example.md" data-separator="^\n\n\n" data-vertical="^\n\n"></section>
```

### Configuration

At the end of your page you need to initialize reveal by running the following code. Note that all config values are optional and will default as specified below.

```javascript
Reveal.initialize({

	// Display controls in the bottom right corner
	controls: true,

	// Display a presentation progress bar
	progress: true,

	// Push each slide change to the browser history
	history: false,

	// Enable keyboard shortcuts for navigation
	keyboard: true,

	// Enable the slide overview mode
	overview: true,

	// Vertical centering of slides
	center: true,

	// Loop the presentation
	loop: false,

	// Change the presentation direction to be RTL
	rtl: false,

	// Number of milliseconds between automatically proceeding to the 
	// next slide, disabled when set to 0, this value can be overwritten
	// by using a data-autoslide attribute on your slides
	autoSlide: 0,

	// Enable slide navigation via mouse wheel
	mouseWheel: false,

	// Apply a 3D roll to links on hover
	rollingLinks: true,

	// Transition style
	transition: 'default' // default/cube/page/concave/zoom/linear/fade/none

});
```

Note that the new default vertical centering option will break compatibility with slides that were using transitions with backgrounds (`cube` and `page`). To restore the previous behavior, set `center` to `false`.

The configuration can be updated after initialization using the ```configure``` method:

```javascript
// Turn autoSlide off
Reveal.configure({ autoSlide: 0 });

// Start auto-sliding every 5s
Reveal.configure({ autoSlide: 5000 });
```


### Presentation Size

All presentations have a normal size, that is the resolution at which they are authored. The framework will automatically scale presentations uniformly based on this size to ensure that everything fits on any given display or viewport. 

See below for a list of configuration options related to sizing, including default values:

```javascript
Reveal.initialize({
	
	...
	
	// The "normal" size of the presentation, aspect ratio will be preserved
	// when the presentation is scaled to fit different resolutions. Can be
	// specified using percentage units.
	width: 960,
	height: 700,
	
	// Factor of the display size that should remain empty around the content
	margin: 0.1,
	
	// Bounds for smallest/largest possible scale to apply to content
	minScale: 0.2,
	maxScale: 1.0
	
});
```


### Dependencies

Reveal.js doesn't _rely_ on any third party scripts to work but a few optional libraries are included by default. These libraries are loaded as dependencies in the order they appear, for example:

```javascript
Reveal.initialize({
	dependencies: [
		// Cross-browser shim that fully implements classList - https://github.com/eligrey/classList.js/
		{ src: 'lib/js/classList.js', condition: function() { return !document.body.classList; } },

		// Interpret Markdown in <section> elements
		{ src: 'plugin/markdown/showdown.js', condition: function() { return !!document.querySelector( '[data-markdown]' ); } },
		{ src: 'plugin/markdown/markdown.js', condition: function() { return !!document.querySelector( '[data-markdown]' ); } },

		// Syntax highlight for <code> elements
		{ src: 'plugin/highlight/highlight.js', async: true, callback: function() { hljs.initHighlightingOnLoad(); } },

		// Zoom in and out with Alt+click
		{ src: 'plugin/zoom-js/zoom.js', async: true, condition: function() { return !!document.body.classList; } },

		// Speaker notes
		{ src: 'plugin/notes/notes.js', async: true, condition: function() { return !!document.body.classList; } },

		// Remote control your reveal.js presentation using a touch device
		{ src: 'plugin/remotes/remotes.js', async: true, condition: function() { return !!document.body.classList; } }
	]
});
```

You can add your own extensions using the same syntax. The following properties are available for each dependency object:
- **src**: Path to the script to load
- **async**: [optional] Flags if the script should load after reveal.js has started, defaults to false
- **callback**: [optional] Function to execute when the script has loaded
- **condition**: [optional] Function which must return true for the script to be loaded


### API

The ``Reveal`` class provides a minimal JavaScript API for controlling navigation and reading state:

```javascript
// Navigation
Reveal.slide( indexh, indexv, indexf );
Reveal.left();
Reveal.right();
Reveal.up();
Reveal.down();
Reveal.prev();
Reveal.next();
Reveal.prevFragment();
Reveal.nextFragment();
Reveal.toggleOverview();

// Retrieves the previous and current slide elements
Reveal.getPreviousSlide();
Reveal.getCurrentSlide();

Reveal.getIndices(); // { h: 0, v: 0 } }
```

### States

If you set ``data-state="somestate"`` on a slide ``<section>``, "somestate" will be applied as a class on the document element when that slide is opened. This allows you to apply broad style changes to the page based on the active slide.

Furthermore you can also listen to these changes in state via JavaScript:

```javascript
Reveal.addEventListener( 'somestate', function() {
	// TODO: Sprinkle magic
}, false );
```

### Ready event

The 'ready' event is fired when reveal.js has loaded all (synchronous) dependencies and is ready to start navigating.

```javascript
Reveal.addEventListener( 'ready', function( event ) {
	// event.currentSlide, event.indexh, event.indexv
} );
```

### Slide change event

An 'slidechanged' event is fired each time the slide is changed (regardless of state). The event object holds the index values of the current slide as well as a reference to the previous and current slide HTML nodes.

Some libraries, like MathJax (see [#226](https://github.com/hakimel/reveal.js/issues/226#issuecomment-10261609)), get confused by the transforms and display states of slides. Often times, this can be fixed by calling their update or render function from this callback.

```javascript
Reveal.addEventListener( 'slidechanged', function( event ) {
	// event.previousSlide, event.currentSlide, event.indexh, event.indexv
} );
```

### Internal links

It's easy to link between slides. The first example below targets the index of another slide whereas the second targets a slide with an ID attribute (```<section id="some-slide">```):

```html
<a href="#/2/2">Link</a>
<a href="#/some-slide">Link</a>
```

You can also add relative navigation links, similar to the built in reveal.js controls, by appending one of the following classes on any element. Note that each element is automatically given an ```enabled``` class when it's a valid navigation route based on the current slide.

```html
<a href="#" class="navigate-left">
<a href="#" class="navigate-right">
<a href="#" class="navigate-up">
<a href="#" class="navigate-down">
<a href="#" class="navigate-prev"> <!-- Previous vertical or horizontal slide -->
<a href="#" class="navigate-next"> <!-- Next vertical or horizontal slide -->
```


### Fragments
Fragments are used to highlight individual elements on a slide. Every elmement with the class ```fragment``` will be stepped through before moving on to the next slide. Here's an example: http://lab.hakim.se/reveal-js/#/16

The default fragment style is to start out invisible and fade in. This style can be changed by appending a different class to the fragment:

```html
<section>
	<p class="fragment grow">grow</p>
	<p class="fragment shrink">shrink</p>
	<p class="fragment roll-in">roll-in</p>
	<p class="fragment fade-out">fade-out</p>
	<p class="fragment highlight-red">highlight-red</p>
	<p class="fragment highlight-green">highlight-green</p>
	<p class="fragment highlight-blue">highlight-blue</p>
</section>
```

Multiple fragments can be applied to the same element sequentially by wrapping it, this will fade in the text on the first step and fade it back out on the second.

```html
<section>
	<span class="fragment fade-in">
		<span class="fragment fade-out">I'll fade in, then out</span>
	</span>
</section>
```

The display order of fragments can be controlled using the ```data-fragment-index``` attribute.

```html
<section>
	<p class="fragment" data-fragment-index="3">Appears last</p>
	<p class="fragment" data-fragment-index="1">Appears first</p>
	<p class="fragment" data-fragment-index="2">Appears second</p>
</section>
```

### Fragment events

When a slide fragment is either shown or hidden reveal.js will dispatch an event.

```javascript
Reveal.addEventListener( 'fragmentshown', function( event ) {
	// event.fragment = the fragment DOM element
} );
Reveal.addEventListener( 'fragmenthidden', function( event ) {
	// event.fragment = the fragment DOM element
} );
```

### Code syntax highlighting

By default, Reveal is configured with [highlight.js](http://softwaremaniacs.org/soft/highlight/en/) for code syntax highlighting. Below is an example with clojure code that will be syntax highlighted:

```html
<section>
	<pre><code>
(def lazy-fib
  (concat
   [0 1]
   ((fn rfib [a b]
        (lazy-cons (+ a b) (rfib b (+ a b)))) 0 1)))
	</code></pre>
</section>
```


### Overview mode

Press "Esc" key to toggle the overview mode on and off. While you're in this mode, you can still navigate between slides,
as if you were at 1,000 feet above your presentation. The overview mode comes with a few API hooks:

```javascript
Reveal.addEventListener( 'overviewshown', function( event ) { /* ... */ } );
Reveal.addEventListener( 'overviewhidden', function( event ) { /* ... */ } );

// Toggle the overview mode programmatically
Reveal.toggleOverview();
```

### Fullscreen mode
Just press »F« on your keyboard to show your presentation in fullscreen mode. Press the »ESC« key to exit fullscreen mode.


## PDF Export

Presentations can be exported to PDF via a special print stylesheet. This feature requires that you use [Google Chrome](http://google.com/chrome). 
Here's an example of an exported presentation that's been uploaded to SlideShare: http://www.slideshare.net/hakimel/revealjs-13872948.

1. Open your presentation with [css/print/pdf.css](https://github.com/hakimel/reveal.js/blob/master/css/print/pdf.css) included on the page. The default index HTML lets you add *print-pdf* anywhere in the query to include the stylesheet, for example: [lab.hakim.se/reveal-js?print-pdf](http://lab.hakim.se/reveal-js?print-pdf).
2. Open the in-browser print dialog (CMD+P).
3. Change the **Destination** setting to **Save as PDF**.
4. Change the **Layout** to **Landscape**.
5. Change the **Margins** to **None**.
6. Click **Save**.

![Chrome Print Settings](https://s3.amazonaws.com/hakim-static/reveal-js/pdf-print-settings.png)


## Speaker Notes

reveal.js comes with a speaker notes plugin which can be used to present per-slide notes in a separate browser window. The notes window also gives you a preview of the next upcoming slide so it may be helpful even if you haven't written any notes. Append ```?notes``` to the presentation URL or press the 's' key on your keyboard to open the notes window.

By default notes are written using standard HTML, see below, but you can add a ```data-markdown``` attribute to the ```<aside>``` to write them using Markdown.

```html
<section>
	<h2>Some Slide</h2>

	<aside class="notes">
		Oh hey, these are some notes. They'll be hidden in your presentation, but you can see them if you open the speaker notes window (hit 's' on your keyboard).
	</aside>
</section>
```

## Server Side Speaker Notes

In some cases it can be desirable to run notes on a separate device from the one you're presenting on. The Node.js-based notes plugin lets you do this using the same note definitions as its client side counterpart. Include the required scripts by adding the following dependencies:

```javascript
Reveal.initialize({
	...

	dependencies: [
		{ src: 'socket.io/socket.io.js', async: true },
		{ src: 'plugin/notes-server/client.js', async: true }
	]
});
```

Then:

1. Install [Node.js](http://nodejs.org/)
2. Run ```npm install```
3. Run ```node plugin/notes-server```


## Multiplexing

The multiplex plugin allows your audience to view the slides on their own phone, tablet or laptop. As the master navigates the slides, all clients will update in real time. See a demo at [http://revealjs.jit.su/](http://revealjs.jit.su).

Configuration is via the multiplex object in ```Reveal.initialize```. To generate unique secret and token values, visit [revealjs.jit.su/token](revealjs.jit.su/token). Below is an example configuration with the multiplex plugin enabled:

```javascript
Reveal.initialize({
	...

	// Generate a unique id and secret at revealjs.jit.su/token
	multiplex: {
		id: '',
		secret: '',
		url: 'revealjs.jit.su:80'
	},

	dependencies: [
		{ src: '//cdnjs.cloudflare.com/ajax/libs/socket.io/0.9.10/socket.io.min.js', async: true },
		{ src: 'plugin/multiplex/client.js', async: true },
		{ src: 'plugin/multiplex/master.js', async: true },
	]
});
```

<<<<<<< HEAD
```multiplex.secret``` should only be configured on those pages you wish to be able to control slide navigation for all clients. Multi-master configurations work, but if you don't want your audience to be able to control your slides, set the secret to ``null``. In this master/slave setup, you should create a publicly accessible page with secret set to ``null``, and a protected page containing your secret.

You are very welcome to use the server running at reveal.jit.su, however availability and stability are not guaranteed. For anything mission critical I recommend you run your own server. It is simple to deploy to nodejitsu or run on your own environment.
=======
```multiplex.secret``` should only be configured on those pages you wish to be able to control slide navigation for all clients. Multi-master configurations work, but if you don't wish your audience to be able to control your slides, set the secret to null. In this master/slave setup, you should create a publicly accessible page with secret set to null, and a protected page containing your secret.
>>>>>>> b8556751

You are very welcome to use the socketio server running at reveal.jit.su, however availability and stability are not guaranteed. For anything mission critical I recommend you run your own server. It is simple to deploy to nodejitsu or run on your own environment.

## Theming

The framework comes with a few different themes included:

- default: Gray background, white text, blue links
- beige: Beige background, dark text, brown links
- sky: Blue background, thin white text, blue links
- night: Black background, thick white text, orange links
- serif: Cappuccino background, gray text, brown links
- simple: White background, black text, blue links

Each theme is available as a separate stylesheet. To change theme you will need to replace **default** below with your desired theme name in index.html:

```html
<link rel="stylesheet" href="css/theme/default.css" id="theme">
```

If you want to add a theme of your own see the instructions here: [/css/theme/README.md](https://github.com/hakimel/reveal.js/blob/master/css/theme/README.md).


## Development Environment

reveal.js is built using the task-based command line build tool [grunt.js](http://gruntjs.com) ([installation instructions](https://github.com/gruntjs/grunt#installing-grunt)). With Node.js and grunt.js installed, you need to start by running ```npm install``` in the reveal.js root. When the dependencies have been installed you should run ```grunt watch``` to start monitoring files for changes.

If you want to customise reveal.js without running grunt.js you can alter the HTML to point to the uncompressed source files (css/reveal.css & js/reveal.js).

### Folder Structure
- **css/** Core styles without which the project does not function
- **js/** Like above but for JavaScript
- **plugin/** Components that have been developed as extensions to reveal.js
- **lib/** All other third party assets (JavaScript, CSS, fonts)


## License

MIT licensed

Copyright (C) 2013 Hakim El Hattab, http://hakim.se
<|MERGE_RESOLUTION|>--- conflicted
+++ resolved
@@ -423,15 +423,10 @@
 });
 ```
 
-<<<<<<< HEAD
-```multiplex.secret``` should only be configured on those pages you wish to be able to control slide navigation for all clients. Multi-master configurations work, but if you don't want your audience to be able to control your slides, set the secret to ``null``. In this master/slave setup, you should create a publicly accessible page with secret set to ``null``, and a protected page containing your secret.
-
-You are very welcome to use the server running at reveal.jit.su, however availability and stability are not guaranteed. For anything mission critical I recommend you run your own server. It is simple to deploy to nodejitsu or run on your own environment.
-=======
-```multiplex.secret``` should only be configured on those pages you wish to be able to control slide navigation for all clients. Multi-master configurations work, but if you don't wish your audience to be able to control your slides, set the secret to null. In this master/slave setup, you should create a publicly accessible page with secret set to null, and a protected page containing your secret.
->>>>>>> b8556751
+```multiplex.secret``` should only be configured on those pages you wish to be able to control slide navigation for all clients. Multi-master configurations work, but if you don't wish your audience to be able to control your slides, set the secret to ``null``. In this master/slave setup, you should create a publicly accessible page with secret set to ``null``, and a protected page containing your secret.
 
 You are very welcome to use the socketio server running at reveal.jit.su, however availability and stability are not guaranteed. For anything mission critical I recommend you run your own server. It is simple to deploy to nodejitsu or run on your own environment.
+
 
 ## Theming
 
