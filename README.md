--- conflicted
+++ resolved
@@ -87,11 +87,7 @@
 
 Some reveal.js features, like external Markdown and speaker notes, require that presentations run from a local web server. The following instructions will set up such a server as well as all of the development tasks needed to make edits to the reveal.js source code.
 
-<<<<<<< HEAD
-1. Install [Node.js](http://nodejs.org/) (9.0.0 or later)
-=======
-1. Install [Node.js](https://nodejs.org/) (4.0.0 or later)
->>>>>>> 731f6819
+1. Install [Node.js](https://nodejs.org/) (9.0.0 or later)
 
 1. Clone the reveal.js repository
    ```sh
