/**
 * Beige theme for reveal.js.
 *
 * Copyright (C) 2011-2012 Hakim El Hattab, http://hakim.se
 */
@import url(./fonts/league-gothic/league-gothic.css);
@import url(https://fonts.googleapis.com/css?family=Lato:400,700,400italic,700italic);
section.has-dark-background, section.has-dark-background h1, section.has-dark-background h2, section.has-dark-background h3, section.has-dark-background h4, section.has-dark-background h5, section.has-dark-background h6 {
  color: #fff;
}

/*********************************************
 * GLOBAL STYLES
 *********************************************/
:root {
  --background-color: #f7f3de;
  --main-font: Lato, sans-serif;
  --main-font-size: 40px;
  --main-color: #333;
  --block-margin: 20px;
  --heading-margin: 0 0 20px 0;
  --heading-font: League Gothic, Impact, sans-serif;
  --heading-color: #333;
  --heading-line-height: 1.2;
  --heading-letter-spacing: normal;
  --heading-text-transform: uppercase;
  --heading-text-shadow: none;
  --heading-font-weight: normal;
  --heading1-text-shadow: 0 1px 0 #ccc, 0 2px 0 #c9c9c9, 0 3px 0 #bbb, 0 4px 0 #b9b9b9, 0 5px 0 #aaa, 0 6px 1px rgba(0, 0, 0, 0.1), 0 0 5px rgba(0, 0, 0, 0.1), 0 1px 3px rgba(0, 0, 0, 0.3), 0 3px 5px rgba(0, 0, 0, 0.2), 0 5px 10px rgba(0, 0, 0, 0.25), 0 20px 20px rgba(0, 0, 0, 0.15);
  --heading1-size: 3.77em;
  --heading2-size: 2.11em;
  --heading3-size: 1.55em;
  --heading4-size: 1em;
  --code-font: monospace;
  --link-color: #8b743d;
  --link-color-dark: #564826;
  --link-color-hover: #c0a86e;
  --selection-background-color: rgba(79, 64, 28, 0.99);
  --selection-color: #fff;
}

.reveal-viewport {
  background: #f7f2d3;
  background: -moz-radial-gradient(center, circle cover, white 0%, #f7f2d3 100%);
  background: -webkit-gradient(radial, center center, 0px, center center, 100%, color-stop(0%, white), color-stop(100%, #f7f2d3));
  background: -webkit-radial-gradient(center, circle cover, white 0%, #f7f2d3 100%);
  background: -o-radial-gradient(center, circle cover, white 0%, #f7f2d3 100%);
  background: -ms-radial-gradient(center, circle cover, white 0%, #f7f2d3 100%);
  background: radial-gradient(center, circle cover, white 0%, #f7f2d3 100%);
<<<<<<< HEAD
  background-color: #f7f3de;
}
=======
  background-color: var(--background-color); }
>>>>>>> 9aa6a029

.reveal {
  font-family: var(--main-font);
  font-size: var(--main-font-size);
  font-weight: normal;
<<<<<<< HEAD
  color: #333;
}

.reveal ::selection {
  color: #fff;
  background: rgba(79, 64, 28, 0.99);
  text-shadow: none;
}

.reveal ::-moz-selection {
  color: #fff;
  background: rgba(79, 64, 28, 0.99);
  text-shadow: none;
}
=======
  color: var(--main-color); }

.reveal ::selection {
  color: var(--selection-color);
  background: var(--selection-background-color);
  text-shadow: none; }

.reveal ::-moz-selection {
  color: var(--selection-color);
  background: var(--selection-background-color);
  text-shadow: none; }
>>>>>>> 9aa6a029

.reveal .slides section,
.reveal .slides section > section {
  line-height: 1.3;
  font-weight: inherit;
}

/*********************************************
 * HEADERS
 *********************************************/
.reveal h1,
.reveal h2,
.reveal h3,
.reveal h4,
.reveal h5,
.reveal h6 {
<<<<<<< HEAD
  margin: 0 0 20px 0;
  color: #333;
  font-family: "League Gothic", Impact, sans-serif;
  font-weight: normal;
  line-height: 1.2;
  letter-spacing: normal;
  text-transform: uppercase;
  text-shadow: none;
  word-wrap: break-word;
}

.reveal h1 {
  font-size: 3.77em;
}

.reveal h2 {
  font-size: 2.11em;
}

.reveal h3 {
  font-size: 1.55em;
}

.reveal h4 {
  font-size: 1em;
}

.reveal h1 {
  text-shadow: 0 1px 0 #ccc, 0 2px 0 #c9c9c9, 0 3px 0 #bbb, 0 4px 0 #b9b9b9, 0 5px 0 #aaa, 0 6px 1px rgba(0, 0, 0, 0.1), 0 0 5px rgba(0, 0, 0, 0.1), 0 1px 3px rgba(0, 0, 0, 0.3), 0 3px 5px rgba(0, 0, 0, 0.2), 0 5px 10px rgba(0, 0, 0, 0.25), 0 20px 20px rgba(0, 0, 0, 0.15);
}
=======
  margin: var(--heading-margin);
  color: var(--heading-color);
  font-family: var(--heading-font);
  font-weight: var(--heading-font-weight);
  line-height: var(--heading-line-height);
  letter-spacing: var(--heading-letter-spacing);
  text-transform: var(--heading-text-transform);
  text-shadow: var(--heading-text-shadow);
  word-wrap: break-word; }

.reveal h1 {
  font-size: var(--heading1-size); }

.reveal h2 {
  font-size: var(--heading2-size); }

.reveal h3 {
  font-size: var(--heading3-size); }

.reveal h4 {
  font-size: var(--heading4-size); }

.reveal h1 {
  text-shadow: var(--heading1-text-shadow); }
>>>>>>> 9aa6a029

/*********************************************
 * OTHER
 *********************************************/
.reveal p {
<<<<<<< HEAD
  margin: 20px 0;
  line-height: 1.3;
}

/* Remove trailing margins after titles */
.reveal h1:last-child,
.reveal h2:last-child,
.reveal h3:last-child,
.reveal h4:last-child,
.reveal h5:last-child,
.reveal h6:last-child {
  margin-bottom: 0;
}
=======
  margin: var(--block-margin) 0;
  line-height: 1.3; }
>>>>>>> 9aa6a029

/* Ensure certain elements are never larger than the slide itself */
.reveal img,
.reveal video,
.reveal iframe {
  max-width: 95%;
  max-height: 95%;
}

.reveal strong,
.reveal b {
  font-weight: bold;
}

.reveal em {
  font-style: italic;
}

.reveal ol,
.reveal dl,
.reveal ul {
  display: inline-block;
  text-align: left;
  margin: 0 0 0 1em;
}

.reveal ol {
  list-style-type: decimal;
}

.reveal ul {
  list-style-type: disc;
}

.reveal ul ul {
  list-style-type: square;
}

.reveal ul ul ul {
  list-style-type: circle;
}

.reveal ul ul,
.reveal ul ol,
.reveal ol ol,
.reveal ol ul {
  display: block;
  margin-left: 40px;
}

.reveal dt {
  font-weight: bold;
}

.reveal dd {
  margin-left: 40px;
}

.reveal blockquote {
  display: block;
  position: relative;
  width: 70%;
  margin: var(--block-margin) auto;
  padding: 5px;
  font-style: italic;
  background: rgba(255, 255, 255, 0.05);
  box-shadow: 0px 0px 2px rgba(0, 0, 0, 0.2);
}

.reveal blockquote p:first-child,
.reveal blockquote p:last-child {
  display: inline-block;
}

.reveal q {
  font-style: italic;
}

.reveal pre {
  display: block;
  position: relative;
  width: 90%;
  margin: var(--block-margin) auto;
  text-align: left;
  font-size: 0.55em;
  font-family: var(--code-font);
  line-height: 1.2em;
  word-wrap: break-word;
  box-shadow: 0px 5px 15px rgba(0, 0, 0, 0.15);
}

.reveal code {
<<<<<<< HEAD
  font-family: monospace;
  text-transform: none;
  tab-size: 2;
}
=======
  font-family: var(--code-font);
  text-transform: none; }
>>>>>>> 9aa6a029

.reveal pre code {
  display: block;
  padding: 5px;
  overflow: auto;
  max-height: 400px;
  word-wrap: normal;
}

.reveal .code-wrapper {
  white-space: normal;
}

.reveal .code-wrapper code {
  white-space: pre;
}

.reveal table {
  margin: auto;
  border-collapse: collapse;
  border-spacing: 0;
}

.reveal table th {
  font-weight: bold;
}

.reveal table th,
.reveal table td {
  text-align: left;
  padding: 0.2em 0.5em 0.2em 0.5em;
  border-bottom: 1px solid;
}

.reveal table th[align=center],
.reveal table td[align=center] {
  text-align: center;
}

.reveal table th[align=right],
.reveal table td[align=right] {
  text-align: right;
}

.reveal table tbody tr:last-child th,
.reveal table tbody tr:last-child td {
  border-bottom: none;
}

.reveal sup {
  vertical-align: super;
  font-size: smaller;
}

.reveal sub {
  vertical-align: sub;
  font-size: smaller;
}

.reveal small {
  display: inline-block;
  font-size: 0.6em;
  line-height: 1.2em;
  vertical-align: top;
}

.reveal small * {
  vertical-align: top;
}

.reveal img {
<<<<<<< HEAD
  margin: 20px 0;
}
=======
  margin: var(--block-margin) 0; }
>>>>>>> 9aa6a029

/*********************************************
 * LINKS
 *********************************************/
.reveal a {
  color: var(--link-color);
  text-decoration: none;
  transition: color 0.15s ease;
}

.reveal a:hover {
  color: var(--link-color-hover);
  text-shadow: none;
  border: none;
}

.reveal .roll span:after {
  color: #fff;
<<<<<<< HEAD
  background: #564826;
}
=======
  background: var(--link-color-dark); }
>>>>>>> 9aa6a029

/*********************************************
 * Frame helper
 *********************************************/
.reveal .r-frame {
<<<<<<< HEAD
  border: 4px solid #333;
  box-shadow: 0 0 10px rgba(0, 0, 0, 0.15);
}
=======
  border: 4px solid var(--main-color);
  box-shadow: 0 0 10px rgba(0, 0, 0, 0.15); }
>>>>>>> 9aa6a029

.reveal a .r-frame {
  transition: all 0.15s linear;
}

.reveal a:hover .r-frame {
<<<<<<< HEAD
  border-color: #8b743d;
  box-shadow: 0 0 20px rgba(0, 0, 0, 0.55);
}
=======
  border-color: var(--link-color);
  box-shadow: 0 0 20px rgba(0, 0, 0, 0.55); }
>>>>>>> 9aa6a029

/*********************************************
 * NAVIGATION CONTROLS
 *********************************************/
.reveal .controls {
<<<<<<< HEAD
  color: #8b743d;
}
=======
  color: var(--link-color); }
>>>>>>> 9aa6a029

/*********************************************
 * PROGRESS BAR
 *********************************************/
.reveal .progress {
  background: rgba(0, 0, 0, 0.2);
<<<<<<< HEAD
  color: #8b743d;
}
=======
  color: var(--link-color); }
>>>>>>> 9aa6a029

/*********************************************
 * PRINT BACKGROUND
 *********************************************/
@media print {
  .backgrounds {
<<<<<<< HEAD
    background-color: #f7f3de;
  }
}
=======
    background-color: var(--background-color); } }
>>>>>>> 9aa6a029
<|MERGE_RESOLUTION|>--- conflicted
+++ resolved
@@ -47,45 +47,27 @@
   background: -o-radial-gradient(center, circle cover, white 0%, #f7f2d3 100%);
   background: -ms-radial-gradient(center, circle cover, white 0%, #f7f2d3 100%);
   background: radial-gradient(center, circle cover, white 0%, #f7f2d3 100%);
-<<<<<<< HEAD
-  background-color: #f7f3de;
-}
-=======
-  background-color: var(--background-color); }
->>>>>>> 9aa6a029
+  background-color: var(--background-color);
+}
 
 .reveal {
   font-family: var(--main-font);
   font-size: var(--main-font-size);
   font-weight: normal;
-<<<<<<< HEAD
-  color: #333;
-}
-
-.reveal ::selection {
-  color: #fff;
-  background: rgba(79, 64, 28, 0.99);
-  text-shadow: none;
-}
-
-.reveal ::-moz-selection {
-  color: #fff;
-  background: rgba(79, 64, 28, 0.99);
-  text-shadow: none;
-}
-=======
-  color: var(--main-color); }
+  color: var(--main-color);
+}
 
 .reveal ::selection {
   color: var(--selection-color);
   background: var(--selection-background-color);
-  text-shadow: none; }
+  text-shadow: none;
+}
 
 .reveal ::-moz-selection {
   color: var(--selection-color);
   background: var(--selection-background-color);
-  text-shadow: none; }
->>>>>>> 9aa6a029
+  text-shadow: none;
+}
 
 .reveal .slides section,
 .reveal .slides section > section {
@@ -102,38 +84,6 @@
 .reveal h4,
 .reveal h5,
 .reveal h6 {
-<<<<<<< HEAD
-  margin: 0 0 20px 0;
-  color: #333;
-  font-family: "League Gothic", Impact, sans-serif;
-  font-weight: normal;
-  line-height: 1.2;
-  letter-spacing: normal;
-  text-transform: uppercase;
-  text-shadow: none;
-  word-wrap: break-word;
-}
-
-.reveal h1 {
-  font-size: 3.77em;
-}
-
-.reveal h2 {
-  font-size: 2.11em;
-}
-
-.reveal h3 {
-  font-size: 1.55em;
-}
-
-.reveal h4 {
-  font-size: 1em;
-}
-
-.reveal h1 {
-  text-shadow: 0 1px 0 #ccc, 0 2px 0 #c9c9c9, 0 3px 0 #bbb, 0 4px 0 #b9b9b9, 0 5px 0 #aaa, 0 6px 1px rgba(0, 0, 0, 0.1), 0 0 5px rgba(0, 0, 0, 0.1), 0 1px 3px rgba(0, 0, 0, 0.3), 0 3px 5px rgba(0, 0, 0, 0.2), 0 5px 10px rgba(0, 0, 0, 0.25), 0 20px 20px rgba(0, 0, 0, 0.15);
-}
-=======
   margin: var(--heading-margin);
   color: var(--heading-color);
   font-family: var(--heading-font);
@@ -142,30 +92,34 @@
   letter-spacing: var(--heading-letter-spacing);
   text-transform: var(--heading-text-transform);
   text-shadow: var(--heading-text-shadow);
-  word-wrap: break-word; }
+  word-wrap: break-word;
+}
 
 .reveal h1 {
-  font-size: var(--heading1-size); }
+  font-size: var(--heading1-size);
+}
 
 .reveal h2 {
-  font-size: var(--heading2-size); }
+  font-size: var(--heading2-size);
+}
 
 .reveal h3 {
-  font-size: var(--heading3-size); }
+  font-size: var(--heading3-size);
+}
 
 .reveal h4 {
-  font-size: var(--heading4-size); }
+  font-size: var(--heading4-size);
+}
 
 .reveal h1 {
-  text-shadow: var(--heading1-text-shadow); }
->>>>>>> 9aa6a029
+  text-shadow: var(--heading1-text-shadow);
+}
 
 /*********************************************
  * OTHER
  *********************************************/
 .reveal p {
-<<<<<<< HEAD
-  margin: 20px 0;
+  margin: var(--block-margin) 0;
   line-height: 1.3;
 }
 
@@ -178,10 +132,6 @@
 .reveal h6:last-child {
   margin-bottom: 0;
 }
-=======
-  margin: var(--block-margin) 0;
-  line-height: 1.3; }
->>>>>>> 9aa6a029
 
 /* Ensure certain elements are never larger than the slide itself */
 .reveal img,
@@ -274,15 +224,10 @@
 }
 
 .reveal code {
-<<<<<<< HEAD
-  font-family: monospace;
+  font-family: var(--code-font);
   text-transform: none;
   tab-size: 2;
 }
-=======
-  font-family: var(--code-font);
-  text-transform: none; }
->>>>>>> 9aa6a029
 
 .reveal pre code {
   display: block;
@@ -354,12 +299,8 @@
 }
 
 .reveal img {
-<<<<<<< HEAD
-  margin: 20px 0;
-}
-=======
-  margin: var(--block-margin) 0; }
->>>>>>> 9aa6a029
+  margin: var(--block-margin) 0;
+}
 
 /*********************************************
  * LINKS
@@ -378,72 +319,46 @@
 
 .reveal .roll span:after {
   color: #fff;
-<<<<<<< HEAD
-  background: #564826;
-}
-=======
-  background: var(--link-color-dark); }
->>>>>>> 9aa6a029
+  background: var(--link-color-dark);
+}
 
 /*********************************************
  * Frame helper
  *********************************************/
 .reveal .r-frame {
-<<<<<<< HEAD
-  border: 4px solid #333;
+  border: 4px solid var(--main-color);
   box-shadow: 0 0 10px rgba(0, 0, 0, 0.15);
 }
-=======
-  border: 4px solid var(--main-color);
-  box-shadow: 0 0 10px rgba(0, 0, 0, 0.15); }
->>>>>>> 9aa6a029
 
 .reveal a .r-frame {
   transition: all 0.15s linear;
 }
 
 .reveal a:hover .r-frame {
-<<<<<<< HEAD
-  border-color: #8b743d;
+  border-color: var(--link-color);
   box-shadow: 0 0 20px rgba(0, 0, 0, 0.55);
 }
-=======
-  border-color: var(--link-color);
-  box-shadow: 0 0 20px rgba(0, 0, 0, 0.55); }
->>>>>>> 9aa6a029
 
 /*********************************************
  * NAVIGATION CONTROLS
  *********************************************/
 .reveal .controls {
-<<<<<<< HEAD
-  color: #8b743d;
-}
-=======
-  color: var(--link-color); }
->>>>>>> 9aa6a029
+  color: var(--link-color);
+}
 
 /*********************************************
  * PROGRESS BAR
  *********************************************/
 .reveal .progress {
   background: rgba(0, 0, 0, 0.2);
-<<<<<<< HEAD
-  color: #8b743d;
-}
-=======
-  color: var(--link-color); }
->>>>>>> 9aa6a029
+  color: var(--link-color);
+}
 
 /*********************************************
  * PRINT BACKGROUND
  *********************************************/
 @media print {
   .backgrounds {
-<<<<<<< HEAD
-    background-color: #f7f3de;
+    background-color: var(--background-color);
   }
-}
-=======
-    background-color: var(--background-color); } }
->>>>>>> 9aa6a029
+}